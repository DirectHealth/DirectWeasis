/*******************************************************************************
 * Copyright (c) 2016 Weasis Team and others.
 * All rights reserved. This program and the accompanying materials
 * are made available under the terms of the Eclipse Public License v1.0
 * which accompanies this distribution, and is available at
 * http://www.eclipse.org/legal/epl-v10.html
 *
 * Contributors:
 *     Nicolas Roduit - initial API and implementation
 *******************************************************************************/
package org.weasis.acquire.explorer.dicom;

import java.awt.Rectangle;
import java.awt.geom.Point2D;
import java.io.File;
import java.time.LocalDateTime;
import java.util.Collection;
import java.util.Objects;
import java.util.Optional;

import org.dcm4che3.data.Attributes;
import org.dcm4che3.data.Tag;
import org.dcm4che3.data.VR;
import org.dcm4che3.util.UIDUtils;
import org.opencv.core.MatOfInt;
import org.opencv.imgcodecs.Imgcodecs;
import org.slf4j.Logger;
import org.slf4j.LoggerFactory;
import org.weasis.acquire.explorer.AcquireImageInfo;
import org.weasis.acquire.explorer.AcquireManager;
import org.weasis.core.api.image.CropOp;
import org.weasis.core.api.image.RotationOp;
import org.weasis.core.api.image.SimpleOpManager;
import org.weasis.core.api.image.cv.ImageProcessor;
import org.weasis.core.api.image.util.Unit;
import org.weasis.core.api.media.data.ImageElement;
import org.weasis.core.api.media.data.PlanarImage;
import org.weasis.core.api.media.data.TagW;
import org.weasis.core.api.media.data.Tagable;
import org.weasis.core.ui.model.GraphicModel;
import org.weasis.dicom.codec.TagD;
import org.weasis.dicom.codec.TagD.Level;
import org.weasis.dicom.codec.utils.DicomMediaUtils;
import org.weasis.dicom.explorer.pr.PrSerializer;
import org.weasis.dicom.tool.Dicomizer;

public final class Transform2Dicom {

    private static final Logger LOGGER = LoggerFactory.getLogger(Transform2Dicom.class);

    private Transform2Dicom() {
    }

    /**
     * Do the encoding of the given image in a standard lossy JPEG format with optionally doing some pre-processing
     * operations (like resize, flip, crop, zoom, contrast ...) if any postProcessOperation have been set in the
     * AcquireImageInfo. The temporary image file is then encapsulated in a standard DICOM format according to the
     * proper Dicom attributes set in the AcquireImageInfo. This Dicom is written in the exportDirDicom with its
     * sopInstanceUID as filename.
     *
     *
     * @param imageInfo
     * @param exportDirDicom
     * @param exportDirImage
     * @param seriesInstanceUID
     *            Global series for all PR
     * @return
     */

    public static boolean dicomize(AcquireImageInfo imageInfo, File exportDirDicom, File exportDirImage,
        String seriesInstanceUID) {

        ImageElement imageElement = imageInfo.getImage();
        String sopInstanceUID = Objects.requireNonNull((String) imageElement.getTagValue(TagD.getUID(Level.INSTANCE)));

        // Transform to JPEG
        File imgFile = imageElement.getFileCache().getOriginalFile().get();
        if (imgFile == null || !imageElement.getMimeType().contains("jpeg") //$NON-NLS-1$
            || !imageInfo.getCurrentValues().equals(imageInfo.getDefaultValues())) {

            imgFile = new File(exportDirImage, sopInstanceUID + ".jpg"); //$NON-NLS-1$
            SimpleOpManager opManager = imageInfo.getPostProcessOpManager();
            PlanarImage transformedImage = imageElement.getImage(opManager, false);
<<<<<<< HEAD
            // TODO should be handled in the transformation
            // Rectangle area = (Rectangle) opManager.getParamValue(CropOp.OP_NAME, CropOp.P_AREA);
            // Integer rotationAngle = Optional.ofNullable((Integer) opManager.getParamValue(RotationOp.OP_NAME,
            // RotationOp.P_ROTATE)).orElse(0);
            // rotationAngle = rotationAngle % 360;
            // if (area != null && rotationAngle != 0 && rotationAngle != 180) {
            // transformedImage = TranslateDescriptor.create(transformedImage, (float) -area.getX(),
            // (float) -area.getY(), null, null);
            // }

            MatOfInt map = new MatOfInt(Imgcodecs.CV_IMWRITE_JPEG_QUALITY, 80);
            if (!ImageProcessor.writeImage(transformedImage.toImageCV(), imgFile, map)) {
=======
            Rectangle area = (Rectangle) opManager.getParamValue(CropOp.OP_NAME, CropOp.P_AREA);
            Integer rotationAngle = Optional
                .ofNullable((Integer) opManager.getParamValue(RotationOp.OP_NAME, RotationOp.P_ROTATE)).orElse(0);
            rotationAngle = rotationAngle % 360;
            if (area != null && rotationAngle != 0 && rotationAngle != 180) {
                transformedImage = TranslateDescriptor.create(transformedImage, (float) -area.getX(),
                    (float) -area.getY(), null, null);
            }

            if (!ImageFiler.writeJPG(imgFile, transformedImage, 0.8f)) {
>>>>>>> 89a4f093
                // out of memory ??
                imgFile.delete();
                LOGGER.error("Cannot Transform to jpeg {}", imageElement.getName()); //$NON-NLS-1$
                return false;
            }
        }

        // Dicomize
        if (imgFile.canRead()) {
            Attributes attrs = imageInfo.getAttributes();
            DicomMediaUtils.fillAttributes(AcquireManager.GLOBAL.getTagEntrySetIterator(), attrs);
            DicomMediaUtils.fillAttributes(imageInfo.getSeries().getTagEntrySetIterator(), attrs);
            DicomMediaUtils.fillAttributes(imageElement.getTagEntrySetIterator(), attrs);
            // Spatial calibration
            if (Unit.PIXEL != imageElement.getPixelSpacingUnit()) {
                attrs.setString(Tag.PixelSpacingCalibrationDescription, VR.LO, "Used fiducial"); //$NON-NLS-1$
                double unitRatio = imageElement.getPixelSize()
                    * Unit.MILLIMETER.getConversionRatio(imageElement.getPixelSpacingUnit().getConvFactor());
                attrs.setDouble(Tag.PixelSpacing, VR.DS, unitRatio, unitRatio);
            }

            try {
                Dicomizer.jpeg(attrs, imgFile, new File(exportDirDicom, sopInstanceUID), false);
            } catch (Exception e) {
                LOGGER.error("Cannot Dicomize {}", imageElement.getName(), e); //$NON-NLS-1$
                return false;
            }

            // Presentation State
            GraphicModel grModel = (GraphicModel) imageElement.getTagValue(TagW.PresentationModel);
            if (grModel != null && grModel.hasSerializableGraphics()) {
                Point2D offset = null;
                Rectangle crop =
                    (Rectangle) imageInfo.getPostProcessOpManager().getParamValue(CropOp.OP_NAME, CropOp.P_AREA);
                if (crop != null) {
                    Integer rotationAngle = Optional.ofNullable((Integer) imageInfo.getPostProcessOpManager()
                        .getParamValue(RotationOp.OP_NAME, RotationOp.P_ROTATE)).orElse(0);
                    rotationAngle = rotationAngle % 360;
                    if (rotationAngle == 0 || rotationAngle == 180) {
                        offset = new Point2D.Double(crop.getX(), crop.getY());
                    } else {
                        double factor = 2.0; // work only with 90 and 270 degrees
                        offset = new Point2D.Double(crop.getX() * factor, crop.getY() * factor);
                    }
                }
                String prUid = UIDUtils.createUID();
                File outputFile = new File(exportDirDicom, prUid);
                PrSerializer.writePresentation(grModel, attrs, outputFile, seriesInstanceUID, prUid, offset);
            }
        } else {
            LOGGER.error("Cannot read JPEG image {}", imageElement.getName()); //$NON-NLS-1$
            return false;
        }

        return true;
    }

    /**
     * Populates Date and Time for all Attributes in the imageInfo Collection with respect to the youngest. That is :
     * the first image content Date and Time would define the SerieDate and SerieTime within the current Serie, and so
     * on within the current Study
     *
     * @param collection
     * @param dicomTags
     */
    public static void buildStudySeriesDate(Collection<AcquireImageInfo> collection, final Tagable dicomTags) {

        TagW seriesDate = TagD.get(Tag.SeriesDate);
        TagW seriesTime = TagD.get(Tag.SeriesTime);
        TagW studyDate = TagD.get(Tag.StudyDate);
        TagW studyTime = TagD.get(Tag.StudyTime);

        // Reset study and series values
        dicomTags.setTag(studyDate, null);
        dicomTags.setTag(studyTime, null);
        collection.forEach(i -> {
            i.getSeries().setTag(seriesDate, null);
            i.getSeries().setTag(seriesTime, null);
        });

        for (AcquireImageInfo imageInfo : collection) {
            ImageElement imageElement = imageInfo.getImage();
            LocalDateTime date = TagD.dateTime(Tag.ContentDate, Tag.ContentTime, imageElement);
            if (date == null) {
                continue;
            }

            LocalDateTime minSeries = TagD.dateTime(Tag.SeriesDate, Tag.SeriesTime, imageInfo.getSeries());
            if (minSeries == null || date.isBefore(minSeries)) {
                imageInfo.getSeries().setTag(seriesDate, date.toLocalDate());
                imageInfo.getSeries().setTag(seriesTime, date.toLocalTime());
            }

            LocalDateTime minStudy = TagD.dateTime(Tag.StudyDate, Tag.StudyTime, dicomTags);
            if (minStudy == null || date.isBefore(minStudy)) {
                dicomTags.setTag(studyDate, date.toLocalDate());
                dicomTags.setTag(studyTime, date.toLocalTime());
            }
        }
    }
}<|MERGE_RESOLUTION|>--- conflicted
+++ resolved
@@ -81,11 +81,11 @@
             imgFile = new File(exportDirImage, sopInstanceUID + ".jpg"); //$NON-NLS-1$
             SimpleOpManager opManager = imageInfo.getPostProcessOpManager();
             PlanarImage transformedImage = imageElement.getImage(opManager, false);
-<<<<<<< HEAD
+            
             // TODO should be handled in the transformation
             // Rectangle area = (Rectangle) opManager.getParamValue(CropOp.OP_NAME, CropOp.P_AREA);
-            // Integer rotationAngle = Optional.ofNullable((Integer) opManager.getParamValue(RotationOp.OP_NAME,
-            // RotationOp.P_ROTATE)).orElse(0);
+            // Integer rotationAngle = Optional
+            // .ofNullable((Integer) opManager.getParamValue(RotationOp.OP_NAME, RotationOp.P_ROTATE)).orElse(0);
             // rotationAngle = rotationAngle % 360;
             // if (area != null && rotationAngle != 0 && rotationAngle != 180) {
             // transformedImage = TranslateDescriptor.create(transformedImage, (float) -area.getX(),
@@ -94,18 +94,6 @@
 
             MatOfInt map = new MatOfInt(Imgcodecs.CV_IMWRITE_JPEG_QUALITY, 80);
             if (!ImageProcessor.writeImage(transformedImage.toImageCV(), imgFile, map)) {
-=======
-            Rectangle area = (Rectangle) opManager.getParamValue(CropOp.OP_NAME, CropOp.P_AREA);
-            Integer rotationAngle = Optional
-                .ofNullable((Integer) opManager.getParamValue(RotationOp.OP_NAME, RotationOp.P_ROTATE)).orElse(0);
-            rotationAngle = rotationAngle % 360;
-            if (area != null && rotationAngle != 0 && rotationAngle != 180) {
-                transformedImage = TranslateDescriptor.create(transformedImage, (float) -area.getX(),
-                    (float) -area.getY(), null, null);
-            }
-
-            if (!ImageFiler.writeJPG(imgFile, transformedImage, 0.8f)) {
->>>>>>> 89a4f093
                 // out of memory ??
                 imgFile.delete();
                 LOGGER.error("Cannot Transform to jpeg {}", imageElement.getName()); //$NON-NLS-1$

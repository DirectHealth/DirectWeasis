--- conflicted
+++ resolved
@@ -111,16 +111,10 @@
                 if (ObservableEvent.BasicAction.REPLACE.equals(((ObservableEvent) evt).getActionCommand())) {
 
                     String newPatientName = Optional.ofNullable(evt.getNewValue()).filter(String.class::isInstance)
-                        .map(String.class::cast).orElse("Albums"); //$NON-NLS-1$
-<<<<<<< HEAD
+                        .map(String.class::cast).orElse(Messages.getString("AcquireExplorer.album")); //$NON-NLS-1$
 
                     if (TagW.NO_VALUE.equals(newPatientName)) {
-                        newPatientName = "Albums";
-=======
-                    
-                    if(TagW.NO_VALUE.equals(newPatientName)){
                         newPatientName = Messages.getString("AcquireExplorer.album"); //$NON-NLS-1$
->>>>>>> d24bf0bc
                     }
 
                     centralPane.setPluginName(newPatientName);

/*******************************************************************************
 * Copyright (c) 2010 Nicolas Roduit.
 * All rights reserved. This program and the accompanying materials
 * are made available under the terms of the Eclipse Public License v1.0
 * which accompanies this distribution, and is available at
 * http://www.eclipse.org/legal/epl-v10.html
 * 
 * Contributors:
 *     Nicolas Roduit - initial API and implementation
 ******************************************************************************/
package org.weasis.dicom.explorer;

import java.beans.PropertyChangeListener;
import java.beans.PropertyChangeSupport;
import java.io.ByteArrayInputStream;
import java.io.File;
import java.io.FileOutputStream;
import java.io.IOException;
import java.util.ArrayList;
import java.util.Arrays;
import java.util.Collection;
import java.util.HashMap;
import java.util.Iterator;
import java.util.List;
import java.util.concurrent.Executor;
import java.util.concurrent.Executors;

import javax.swing.SwingUtilities;

import org.slf4j.Logger;
import org.slf4j.LoggerFactory;
import org.weasis.core.api.command.Option;
import org.weasis.core.api.command.Options;
import org.weasis.core.api.explorer.ObservableEvent;
import org.weasis.core.api.explorer.model.DataExplorerModel;
import org.weasis.core.api.explorer.model.Tree;
import org.weasis.core.api.explorer.model.TreeModel;
import org.weasis.core.api.explorer.model.TreeModelNode;
import org.weasis.core.api.gui.util.AbstractProperties;
import org.weasis.core.api.gui.util.GuiExecutor;
import org.weasis.core.api.media.data.Codec;
import org.weasis.core.api.media.data.MediaElement;
import org.weasis.core.api.media.data.MediaSeries;
import org.weasis.core.api.media.data.MediaSeriesGroup;
import org.weasis.core.api.media.data.MediaSeriesGroupNode;
import org.weasis.core.api.media.data.Series;
import org.weasis.core.api.media.data.TagW;
import org.weasis.core.api.media.data.Thumbnail;
import org.weasis.core.api.service.BundleTools;
import org.weasis.core.api.util.Base64;
import org.weasis.core.api.util.FileUtil;
import org.weasis.dicom.codec.DicomEncapDocElement;
import org.weasis.dicom.codec.DicomEncapDocSeries;
import org.weasis.dicom.codec.DicomImageElement;
import org.weasis.dicom.codec.DicomMediaIO;
import org.weasis.dicom.codec.DicomSeries;
import org.weasis.dicom.codec.DicomVideoElement;
import org.weasis.dicom.codec.DicomVideoSeries;
import org.weasis.dicom.codec.SortSeriesStack;
import org.weasis.dicom.codec.display.Modality;
import org.weasis.dicom.explorer.wado.LoadRemoteDicomManifest;
import org.weasis.dicom.explorer.wado.LoadRemoteDicomURL;
import org.weasis.dicom.explorer.wado.LoadSeries;

public class DicomModel implements TreeModel, DataExplorerModel {
    private static final Logger LOGGER = LoggerFactory.getLogger(DicomModel.class);

    public static final String[] functions = { "get", "close" }; //$NON-NLS-1$ //$NON-NLS-2$
    public static final String NAME = "DICOM"; //$NON-NLS-1$
    public static final String PREFERENCE_NODE = "dicom.model"; //$NON-NLS-1$

    public static final TreeModelNode patient = new TreeModelNode(1, 0, TagW.PatientPseudoUID);
    public static final TreeModelNode study = new TreeModelNode(2, 0, TagW.StudyInstanceUID);
    public static final TreeModelNode series = new TreeModelNode(3, 0, TagW.SubseriesInstanceUID);

    public static final ArrayList<TreeModelNode> modelStrucure = new ArrayList<TreeModelNode>(5);
    static {
        modelStrucure.add(root);
        modelStrucure.add(patient);
        modelStrucure.add(study);
        modelStrucure.add(series);
    }
    public static final Executor loadingExecutor = Executors.newSingleThreadExecutor();
    private final Tree<MediaSeriesGroup> model;
    private PropertyChangeSupport propertyChange = null;
    private final TagW[] multiframeSplittingRules = new TagW[] { TagW.ImageType, TagW.SOPInstanceUID, TagW.FrameType,
        TagW.FrameAcquisitionNumber, TagW.StackID };
    private final HashMap<Modality, TagW[]> splittingRules = new HashMap<Modality, TagW[]>();

    public DicomModel() {
        model = new Tree<MediaSeriesGroup>(rootNode);
        // Preferences prefs = Activator.PREFERENCES.getDefaultPreferences();
        // if (prefs == null) {
        // } else {
        // Preferences p = prefs.node(PREFERENCE_NODE);
        // }
        splittingRules.put(Modality.Default, new TagW[] { TagW.ImageType, TagW.ContrastBolusAgent, TagW.SOPClassUID });
        splittingRules.put(Modality.CT, new TagW[] { TagW.ImageType, TagW.ContrastBolusAgent, TagW.SOPClassUID,
            TagW.ImageOrientationPlane, TagW.GantryDetectorTilt, TagW.ConvolutionKernel });
        splittingRules.put(Modality.PT, splittingRules.get(Modality.CT));
        splittingRules.put(Modality.MR, new TagW[] { TagW.ImageType, TagW.ContrastBolusAgent, TagW.SOPClassUID,
            TagW.ImageOrientationPlane, TagW.ScanningSequence, TagW.SequenceVariant, TagW.ScanOptions,
            TagW.RepetitionTime, TagW.EchoTime, TagW.InversionTime, TagW.FlipAngle });

    }

    @Override
    public synchronized List<Codec> getCodecPlugins() {
        ArrayList<Codec> codecPlugins = new ArrayList<Codec>(1);
        synchronized (BundleTools.CODEC_PLUGINS) {
            for (Codec codec : BundleTools.CODEC_PLUGINS) {
                if (codec != null && codec.isMimeTypeSupported("application/dicom") && !codecPlugins.contains(codec)) { //$NON-NLS-1$
                    codecPlugins.add(codec);
                }
            }
        }
        return codecPlugins;
    }

    @Override
    public Collection<MediaSeriesGroup> getChildren(MediaSeriesGroup node) {
        return model.getSuccessors(node);
    }

    @Override
    public MediaSeriesGroup getHierarchyNode(MediaSeriesGroup parent, Object value) {
        if (parent != null || value != null) {
            synchronized (model) {
                for (MediaSeriesGroup node : model.getSuccessors(parent)) {
                    if (node.equals(value)) {
                        return node;
                    }
                }
            }
        }
        return null;
    }

    @Override
    public void addHierarchyNode(MediaSeriesGroup root, MediaSeriesGroup leaf) {
        synchronized (model) {
            model.addLeaf(root, leaf);
        }
    }

    @Override
    public void removeHierarchyNode(MediaSeriesGroup root, MediaSeriesGroup leaf) {
        synchronized (model) {
            Tree<MediaSeriesGroup> tree = model.getTree(root);
            if (tree != null) {
                tree.removeLeaf(leaf);
            }
        }
    }

    @Override
    public MediaSeriesGroup getParent(MediaSeriesGroup node, TreeModelNode modelNode) {
        if (null != node && modelNode != null) {
            synchronized (model) {
                Tree<MediaSeriesGroup> tree = model.getTree(node);
                if (tree != null) {
                    Tree<MediaSeriesGroup> parent = null;
                    while ((parent = tree.getParent()) != null) {
                        if (parent.getHead().getTagID().equals(modelNode.getTagElement())) {
                            return parent.getHead();
                        }
                        tree = parent;
                    }
                }
            }
        }
        return null;
    }

    public void dispose() {
        synchronized (model) {
            for (Iterator<MediaSeriesGroup> iterator = this.getChildren(TreeModel.rootNode).iterator(); iterator
                .hasNext();) {
                MediaSeriesGroup pt = iterator.next();
                Collection<MediaSeriesGroup> studies = this.getChildren(pt);
                for (Iterator<MediaSeriesGroup> iterator2 = studies.iterator(); iterator2.hasNext();) {
                    MediaSeriesGroup study = iterator2.next();
                    Collection<MediaSeriesGroup> seriesList = this.getChildren(study);
                    for (Iterator<MediaSeriesGroup> it = seriesList.iterator(); it.hasNext();) {
                        Object item = it.next();
                        if (item instanceof Series) {
                            ((Series) item).dispose();
                        }
                    }
                }
            }
        }
    }

    @Override
    public String toString() {
        return NAME;
    }

    @Override
    public List<TreeModelNode> getModelStructure() {
        return modelStrucure;
    }

    @Override
    public void addPropertyChangeListener(PropertyChangeListener propertychangelistener) {
        if (propertyChange == null) {
            propertyChange = new PropertyChangeSupport(this);
        }
        propertyChange.addPropertyChangeListener(propertychangelistener);
    }

    @Override
    public void removePropertyChangeListener(PropertyChangeListener propertychangelistener) {
        if (propertyChange != null) {
            propertyChange.removePropertyChangeListener(propertychangelistener);
        }

    }

    @Override
    public void firePropertyChange(final ObservableEvent event) {
        if (propertyChange != null) {
            if (event == null) {
                throw new NullPointerException();
            }
            if (SwingUtilities.isEventDispatchThread()) {
                propertyChange.firePropertyChange(event);
            } else {
                SwingUtilities.invokeLater(new Runnable() {

                    @Override
                    public void run() {
                        propertyChange.firePropertyChange(event);
                    }
                });
            }
        }
    }

    public void mergeSeries(List<MediaSeries> seriesList) {
        if (seriesList != null && seriesList.size() > 1) {
            String uid = (String) seriesList.get(0).getTagValue(TagW.SeriesInstanceUID);
            boolean sameOrigin = true;
            if (uid != null) {
                for (int i = 1; i < seriesList.size(); i++) {
                    if (!uid.equals(seriesList.get(i).getTagValue(TagW.SeriesInstanceUID))) {
                        sameOrigin = false;
                        break;
                    }
                }
            }
            if (sameOrigin) {
                int min = Integer.MAX_VALUE;
                MediaSeries base = seriesList.get(0);
                for (MediaSeries series : seriesList) {
                    Integer splitNb = (Integer) series.getTagValue(TagW.SplitSeriesNumber);
                    if (splitNb != null && min > splitNb) {
                        min = splitNb;
                        base = series;
                    }
                }
                for (MediaSeries series : seriesList) {
                    if (series != base) {
                        base.addAll(series.getMedias());
                        removeSeries(series);
                    }
                }
                base.sort(SortSeriesStack.instanceNumber);
                // update observer
                this.firePropertyChange(new ObservableEvent(ObservableEvent.BasicAction.Replace, DicomModel.this, base,
                    base));
            }
        }
    }

    public void removeSeries(MediaSeriesGroup dicomSeries) {
        if (dicomSeries != null) {
            if (LoadRemoteDicomManifest.currentTasks.size() > 0) {
                if (dicomSeries instanceof DicomSeries) {
                    LoadRemoteDicomManifest.stopDownloading((DicomSeries) dicomSeries, this);
                }
            }
            // remove first series in UI (Dicom Explorer, Viewer using this series)
            firePropertyChange(new ObservableEvent(ObservableEvent.BasicAction.Remove, DicomModel.this, null,
                dicomSeries));
            // remove in the data model
            MediaSeriesGroup studyGroup = getParent(dicomSeries, DicomModel.study);
            removeHierarchyNode(studyGroup, dicomSeries);
            LOGGER.info("Remove Series: {}", dicomSeries); //$NON-NLS-1$
            dicomSeries.dispose();
        }
    }

    public void removeStudy(MediaSeriesGroup studyGroup) {
        if (studyGroup != null) {
            if (LoadRemoteDicomManifest.currentTasks.size() > 0) {
                Collection<MediaSeriesGroup> seriesList = getChildren(studyGroup);
                for (Iterator<MediaSeriesGroup> it = seriesList.iterator(); it.hasNext();) {
                    MediaSeriesGroup group = it.next();
                    if (group instanceof DicomSeries) {
                        LoadRemoteDicomManifest.stopDownloading((DicomSeries) group, this);
                    }
                }
            }
            firePropertyChange(new ObservableEvent(ObservableEvent.BasicAction.Remove, DicomModel.this, null,
                studyGroup));
            MediaSeriesGroup patientGroup = getParent(studyGroup, DicomModel.patient);
            removeHierarchyNode(patientGroup, studyGroup);
            LOGGER.info("Remove Study: {}", studyGroup); //$NON-NLS-1$
        }
    }

    public void removePatient(MediaSeriesGroup patientGroup) {
        if (patientGroup != null) {
            if (LoadRemoteDicomManifest.currentTasks.size() > 0) {
                Collection<MediaSeriesGroup> studyList = getChildren(patientGroup);
                for (Iterator<MediaSeriesGroup> it = studyList.iterator(); it.hasNext();) {
                    MediaSeriesGroup studyGroup = it.next();
                    Collection<MediaSeriesGroup> seriesList = getChildren(studyGroup);
                    for (Iterator<MediaSeriesGroup> it2 = seriesList.iterator(); it2.hasNext();) {
                        MediaSeriesGroup group = it2.next();
                        if (group instanceof DicomSeries) {
                            LoadRemoteDicomManifest.stopDownloading((DicomSeries) group, this);
                        }
                    }
                }
            }
            firePropertyChange(new ObservableEvent(ObservableEvent.BasicAction.Remove, DicomModel.this, null,
                patientGroup));
            removeHierarchyNode(rootNode, patientGroup);
            LOGGER.info("Remove Patient: {}", patientGroup); //$NON-NLS-1$
        }
    }

    public static boolean isSpecialModality(Series series) {
        String modality = series == null ? null : (String) series.getTagValue(TagW.Modality);
        return (modality != null && ("PR".equals(modality) || "KO".equals(modality) || "SR".equals(modality))); //$NON-NLS-1$ //$NON-NLS-2$ //$NON-NLS-3$
    }

    private void splitSeries(DicomMediaIO dicomReader, Series original, MediaElement media) {
        MediaSeriesGroup study = getParent(original, DicomModel.study);
        String seriesUID = (String) original.getTagValue(TagW.SeriesInstanceUID);
        int k = 1;
        while (true) {
            String uid = "#" + k + "." + seriesUID; //$NON-NLS-1$ //$NON-NLS-2$
            MediaSeriesGroup group = getHierarchyNode(study, uid);
            if (group == null) {
                break;
            }
            k++;
        }
        String uid = "#" + k + "." + seriesUID; //$NON-NLS-1$ //$NON-NLS-2$
        Series s = dicomReader.buildSeries(uid);
        dicomReader.writeMetaData(s);
        Object val = original.getTagValue(TagW.SplitSeriesNumber);
        if (val == null) {
            original.setTag(TagW.SplitSeriesNumber, 1);
        }
        s.setTag(TagW.SplitSeriesNumber, k + 1);
        s.setTag(TagW.ExplorerModel, this);
        addHierarchyNode(study, s);
        s.addMedia(media);
        LOGGER.info("Series splitting: {}", s); //$NON-NLS-1$
    }

    private void replaceSeries(DicomMediaIO dicomReader, Series original, MediaElement media) {
        MediaSeriesGroup study = getParent(original, DicomModel.study);
        String seriesUID = (String) original.getTagValue(TagW.SeriesInstanceUID);
        int k = 1;
        while (true) {
            String uid = "#" + k + "." + seriesUID; //$NON-NLS-1$ //$NON-NLS-2$
            MediaSeriesGroup group = getHierarchyNode(study, uid);
            if (group == null) {
                break;
            }
            k++;
        }
        String uid = "#" + k + "." + seriesUID; //$NON-NLS-1$ //$NON-NLS-2$
        Series s = dicomReader.buildSeries(uid);
        dicomReader.writeMetaData(s);
        Object val = original.getTagValue(TagW.SplitSeriesNumber);
        if (val == null) {
            // -1 convention to exclude this Series
            original.setTag(TagW.SplitSeriesNumber, -1);
        }
        s.setTag(TagW.SplitSeriesNumber, k);
        s.setTag(TagW.ExplorerModel, this);
        addHierarchyNode(study, s);
        s.addMedia(media);
        LOGGER.info("Replace Series: {}", s); //$NON-NLS-1$
    }

    private void rebuildSeries(DicomMediaIO dicomReader, MediaElement media) {
        String patientPseudoUID = (String) dicomReader.getTagValue(TagW.PatientPseudoUID);
        MediaSeriesGroup patient = getHierarchyNode(TreeModel.rootNode, patientPseudoUID);
        if (patient == null) {
            patient = new MediaSeriesGroupNode(TagW.PatientPseudoUID, patientPseudoUID, TagW.PatientName);
            dicomReader.writeMetaData(patient);
            addHierarchyNode(TreeModel.rootNode, patient);
            LOGGER.info(Messages.getString("LoadLocalDicom.add_pat") + patient); //$NON-NLS-1$
        }

        String studyUID = (String) dicomReader.getTagValue(TagW.StudyInstanceUID);
        MediaSeriesGroup study = getHierarchyNode(patient, studyUID);
        if (study == null) {
            study = new MediaSeriesGroupNode(TagW.StudyInstanceUID, studyUID, TagW.StudyDate);
            dicomReader.writeMetaData(study);
            addHierarchyNode(patient, study);
        }
        String seriesUID = (String) dicomReader.getTagValue(TagW.SeriesInstanceUID);
        Series dicomSeries = (Series) getHierarchyNode(study, seriesUID);

        if (dicomSeries == null) {
            dicomSeries = dicomReader.buildSeries(seriesUID);
            dicomReader.writeMetaData(dicomSeries);
            dicomSeries.setTag(TagW.ExplorerModel, this);
            addHierarchyNode(study, dicomSeries);
            LOGGER.info("Series rebuilding: {}", dicomSeries); //$NON-NLS-1$
        }
        dicomSeries.addMedia(media);

        // Load image and create thumbnail in this Thread
        Thumbnail t = (Thumbnail) dicomSeries.getTagValue(TagW.Thumbnail);
        if (t == null) {
            t = DicomExplorer.createThumbnail(dicomSeries, this, Thumbnail.DEFAULT_SIZE);
            dicomSeries.setTag(TagW.Thumbnail, t);
        }
        firePropertyChange(new ObservableEvent(ObservableEvent.BasicAction.Add, this, null, dicomSeries));
    }

    @Override
    public boolean applySplittingRules(Series original, MediaElement media) {
        if (media != null && media.getMediaReader() instanceof DicomMediaIO) {
            DicomMediaIO dicomReader = (DicomMediaIO) media.getMediaReader();
            String seriesUID = (String) original.getTagValue(TagW.SeriesInstanceUID);
            if (!seriesUID.equals(dicomReader.getTagValue(TagW.SeriesInstanceUID))) {
                rebuildSeries(dicomReader, media);
                return true;
            }
            if (original instanceof DicomSeries) {
                // Handle cases when the Series is created before getting the image (downloading)
                if (media instanceof DicomVideoElement || media instanceof DicomEncapDocElement) {
                    replaceSeries(dicomReader, original, media);
                    return true;
                }
                DicomSeries initialSeries = (DicomSeries) original;

                int frames = dicomReader.getMediaElementNumber();
                if (frames < 1) {
                    initialSeries.addMedia(media);
                } else {
                    Modality modality = Modality.getModality((String) initialSeries.getTagValue(TagW.Modality));

                    TagW[] rules = frames > 1 ? multiframeSplittingRules : splittingRules.get(modality);

                    if (rules == null) {
                        rules = splittingRules.get(Modality.Default);
                    }

                    if (isSimilar(rules, initialSeries, media)) {
                        initialSeries.addMedia(media);
                        return false;
                    }
                    MediaSeriesGroup study = getParent(initialSeries, DicomModel.study);
                    int k = 1;
                    while (true) {
                        String uid = "#" + k + "." + seriesUID; //$NON-NLS-1$ //$NON-NLS-2$
                        MediaSeriesGroup group = getHierarchyNode(study, uid);
                        if (group instanceof DicomSeries) {
                            if (isSimilar(rules, (DicomSeries) group, media)) {
                                ((DicomSeries) group).addMedia(media);
                                return false;
                            }
                        } else {
                            break;
                        }
                        k++;
                    }
                    splitSeries(dicomReader, initialSeries, media);
                    return true;
                }
            } else if (original instanceof DicomVideoSeries || original instanceof DicomEncapDocSeries) {
                if (original.getMedias().size() > 0) {
                    splitSeries(dicomReader, original, media);
                    return true;
                } else {
                    original.addMedia(media);
                }
            }
        }
        return false;
    }

    private boolean isSimilar(TagW[] rules, DicomSeries series, final MediaElement media) {
        final DicomImageElement firstMedia = series.getMedia(0);
        if (firstMedia == null) {
            // no image
            return true;
        }
        for (TagW tagElement : rules) {
            Object tag = media.getTagValue(tagElement);
            Object tag2 = firstMedia.getTagValue(tagElement);
            // special case if both are null
            if (tag == null && tag2 == null) {
                continue;
            }
            if (tag != null && !tag.equals(tag2)) {
                return false;
            }
        }
        return true;
    }

    public void get(String[] argv) throws IOException {
        final String[] usage = { "Load DICOM files remotely or locally", "Usage: dicom:get [Options] SOURCE", //$NON-NLS-1$ //$NON-NLS-2$
            "  -l --local		Open DICOMs from local disk", //$NON-NLS-1$
            "  -r --remote       Open DICOMs from an URL", //$NON-NLS-1$
            "  -p --portable       Open DICOMs from default directories at the same level of the executable", //$NON-NLS-1$
            "  -i --iwado        Open DICOMs from an XML (GZIP, Base64) file containing UIDs", //$NON-NLS-1$
            "  -w --wado		Open DICOMs from an XML (URL) file containing UIDs", "  -? --help		show help" }; //$NON-NLS-1$ //$NON-NLS-2$

        final Option opt = Options.compile(usage).parse(argv);
        final List<String> args = opt.args();

        if (opt.isSet("help") || (args.isEmpty() && !opt.isSet("portable"))) { //$NON-NLS-1$ //$NON-NLS-2$
            opt.usage();
            return;
        }

        GuiExecutor.instance().execute(new Runnable() {

            @Override
            public void run() {

                firePropertyChange(new ObservableEvent(ObservableEvent.BasicAction.Select, DicomModel.this, null,
                    DicomModel.this));
                // start importing local dicom series list
                if (opt.isSet("local")) { //$NON-NLS-1$
                    File[] files = new File[args.size()];
                    for (int i = 0; i < files.length; i++) {
                        files[i] = new File(args.get(i));
                    }
                    loadingExecutor.execute(new LoadLocalDicom(files, true, DicomModel.this));
                } else if (opt.isSet("remote")) { //$NON-NLS-1$
                    loadingExecutor.execute(new LoadRemoteDicomURL(args.toArray(new String[args.size()]),
                        DicomModel.this));
                }
                // build WADO series list to download
                else if (opt.isSet("wado")) { //$NON-NLS-1$
                    loadingExecutor.execute(new LoadRemoteDicomManifest(args.toArray(new String[args.size()]),
                        DicomModel.this));
                } else if (opt.isSet("iwado")) { //$NON-NLS-1$
                    String[] xmlRef = args.toArray(new String[args.size()]);
                    File[] xmlFiles = new File[args.size()];
                    for (int i = 0; i < xmlFiles.length; i++) {
                        try {
                            File tempFile = File.createTempFile("wado_", ".xml", AbstractProperties.APP_TEMP_DIR); //$NON-NLS-1$ //$NON-NLS-2$
                            if (FileUtil.writeFile(new ByteArrayInputStream(Base64.decode(xmlRef[i])),
                                new FileOutputStream(tempFile)) == -1) {
                                xmlFiles[i] = tempFile;
                            }

                        } catch (Exception e) {
                            e.printStackTrace();
                        }
                    }
                    loadingExecutor.execute(new LoadRemoteDicomManifest(xmlFiles, DicomModel.this));
                }
                // Get DICOM folder (by default DICOM, dicom, IHE_PDI, ihe_pdi) at the same level at the Weasis
                // executable file
                else if (opt.isSet("portable")) { //$NON-NLS-1$

                    String prop = System.getProperty("weasis.portable.dicom.directory"); //$NON-NLS-1$
                    String baseDir = System.getProperty("weasis.portable.dir"); //$NON-NLS-1$

                    if (prop != null && baseDir != null) {
                        String[] dirs = prop.split(","); //$NON-NLS-1$
                        for (int i = 0; i < dirs.length; i++) {
                            dirs[i] = dirs[i].trim().replaceAll("/", File.separator); //$NON-NLS-1$
                        }
                        File[] files = new File[dirs.length];
                        boolean notCaseSensitive = AbstractProperties.OPERATING_SYSTEM.startsWith("win");//$NON-NLS-1$
                        if (notCaseSensitive) {
                            Arrays.sort(dirs, String.CASE_INSENSITIVE_ORDER);
                        }
                        String last = null;
                        for (int i = 0; i < files.length; i++) {
                            if (notCaseSensitive && last != null && dirs[i].equalsIgnoreCase(last)) {
                                last = null;
                                last = dirs[i];
                                files[i] = new File(baseDir, dirs[i]);
                            }
                        }
<<<<<<< HEAD
                        loadingExecutor.execute(new LoadLocalDicom(files, true, DicomModel.this));
=======

                        ArrayList<LoadSeries> loadSeries = null;
                        File dcmDirFile = new File(baseDir, "DICOMDIR");
                        if (dcmDirFile.canRead()) {
                            DicomDirImport dirImport = new DicomDirImport(dcmDirFile, DicomModel.this);
                            loadSeries = dirImport.readDicomDir();
                        }
                        if (loadSeries != null && loadSeries.size() > 0) {
                            loadingExecutor.execute(new LoadDicomDir(loadSeries, DicomModel.this));

                        } else {
                            loadingExecutor.execute(new LoadLocalDicom(files, true, DicomModel.this));
                        }
>>>>>>> 2c7606a9
                    }
                }
            }
        });
    }

    public void close(String[] argv) throws IOException {
        final String[] usage = { "Remove DICOM files in Dicom Explorer", //$NON-NLS-1$
            "Usage: dicom:close [patient | study | series] [ARGS]", //$NON-NLS-1$
            "  -a --all Close all patients", //$NON-NLS-1$
            "  -p --patient <args>	Close patient, [arg] is patientUID (PatientID + Patient Birth Date, by default)", //$NON-NLS-1$
            "  -y --study <args>	Close study, [arg] is Study Instance UID", //$NON-NLS-1$
            "  -s --series <args>	Close series, [arg] is Series Instance UID", "  -? --help		show help" }; //$NON-NLS-1$ //$NON-NLS-2$
        final Option opt = Options.compile(usage).parse(argv);
        final List<String> args = opt.args();

        if (opt.isSet("help") || (args.isEmpty() && !opt.isSet("all"))) { //$NON-NLS-1$ //$NON-NLS-2$
            opt.usage();
            return;
        }

        GuiExecutor.instance().execute(new Runnable() {

            @Override
            public void run() {
                firePropertyChange(new ObservableEvent(ObservableEvent.BasicAction.Select, DicomModel.this, null,
                    DicomModel.this));
                // start build local dicom series list
                if (opt.isSet("patient")) { //$NON-NLS-1$
                    for (String patientUID : args) {
                        MediaSeriesGroup patientGroup = null;
                        // In Weasis, Global Identity of the patient is composed of the patientID and the birth date by
                        // default
                        // TODO handle preferences choice for patientUID
                        patientGroup = getHierarchyNode(TreeModel.rootNode, patientUID);
                        if (patientGroup == null) {
                            System.out.println("Cannot find patient: " + patientUID); //$NON-NLS-1$
                            continue;
                        } else {
                            removePatient(patientGroup);
                        }
                    }
                } else if (opt.isSet("all")) { //$NON-NLS-1$
                    for (MediaSeriesGroup patientGroup : model.getSuccessors(rootNode)) {
                        removePatient(patientGroup);
                    }
                } else if (opt.isSet("study")) { //$NON-NLS-1$
                    for (String studyUID : args) {
                        for (MediaSeriesGroup ptGroup : model.getSuccessors(rootNode)) {
                            MediaSeriesGroup stGroup = getHierarchyNode(ptGroup, studyUID);
                            if (stGroup != null) {
                                removeStudy(stGroup);
                                break;
                            }
                        }
                    }
                } else if (opt.isSet("series")) { //$NON-NLS-1$
                    for (String seriesUID : args) {
                        patientLevel: for (MediaSeriesGroup ptGroup : model.getSuccessors(rootNode)) {
                            for (MediaSeriesGroup stGroup : model.getSuccessors(ptGroup)) {
                                MediaSeriesGroup series = getHierarchyNode(stGroup, seriesUID);
                                if (series instanceof Series) {
                                    removeSeries(series);
                                    break patientLevel;
                                }
                            }
                        }
                    }
                }

            }
        });
    }

    @Override
    public TreeModelNode getTreeModelNodeForNewPlugin() {
        return patient;
    }

}<|MERGE_RESOLUTION|>--- conflicted
+++ resolved
@@ -592,9 +592,6 @@
                                 files[i] = new File(baseDir, dirs[i]);
                             }
                         }
-<<<<<<< HEAD
-                        loadingExecutor.execute(new LoadLocalDicom(files, true, DicomModel.this));
-=======
 
                         ArrayList<LoadSeries> loadSeries = null;
                         File dcmDirFile = new File(baseDir, "DICOMDIR");
@@ -608,7 +605,6 @@
                         } else {
                             loadingExecutor.execute(new LoadLocalDicom(files, true, DicomModel.this));
                         }
->>>>>>> 2c7606a9
                     }
                 }
             }

--- conflicted
+++ resolved
@@ -28,9 +28,6 @@
             if (oldSequence != null) {
                 oldSequence.clear(); // Allows to remove parents of Attributes
             }
-<<<<<<< HEAD
-            dcmItems.newSequence(tag, 1).add(module.getAttributes());
-=======
             Attributes attributes = module.getAttributes();
             if (attributes != null) {
                 Attributes parent = attributes.getParent();
@@ -39,7 +36,6 @@
                 }
                 dcmItems.newSequence(tag, 1).add(attributes);
             }
->>>>>>> 81798fda
         }
     }
 

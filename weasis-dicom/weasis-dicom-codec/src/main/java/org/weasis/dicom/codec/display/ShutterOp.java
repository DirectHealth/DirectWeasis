--- conflicted
+++ resolved
@@ -111,19 +111,8 @@
         Area area = (Area) params.get(P_SHAPE);
         Object pr = params.get(P_PR_ELEMENT);
 
-<<<<<<< HEAD
-        if (shutter != null && shutter && area != null) {
+        if (shutter && area != null) {
             result = ImageProcessor.applyShutter(ImageCV.toMat(source), area, getShutterColor());
-=======
-        if (shutter && area != null) {
-            Byte[] color = getShutterColor();
-            if (isBlack(color)) {
-                result = ShutterDescriptor.create(source, new ROIShape(area), getShutterColor(), null);
-            } else {
-                result = MergeImgOp.combineTwoImages(source,
-                    ImageFiler.getEmptyImage(color, source.getWidth(), source.getHeight()), getAsImage(area, source));
-            }
->>>>>>> 30535375
         }
 
         // Potentially override the shutter in the original dicom

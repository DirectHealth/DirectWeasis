/*
 * Copyright (c) 2009-2020 Weasis Team and other contributors.
 *
 * This program and the accompanying materials are made available under the terms of the Eclipse
 * Public License 2.0 which is available at https://www.eclipse.org/legal/epl-2.0, or the Apache
 * License, Version 2.0 which is available at https://www.apache.org/licenses/LICENSE-2.0.
 *
 * SPDX-License-Identifier: EPL-2.0 OR Apache-2.0
 */
package org.weasis.dicom.codec;

<<<<<<< HEAD
=======
import java.awt.image.DataBuffer;
import java.io.BufferedInputStream;
>>>>>>> ae75d9c3
import java.io.File;
import java.io.IOException;
import java.io.RandomAccessFile;
import java.lang.ref.Reference;
import java.net.URI;
import java.net.URISyntaxException;
import java.nio.file.Path;
import java.util.Arrays;
import java.util.HashMap;
import java.util.Iterator;
import java.util.Map;
import java.util.Map.Entry;
import java.util.Objects;
import java.util.Optional;
import java.util.concurrent.atomic.AtomicInteger;
import org.dcm4che3.data.Attributes;
import org.dcm4che3.data.Implementation;
import org.dcm4che3.data.Tag;
import org.dcm4che3.data.UID;
import org.dcm4che3.data.VR;
import org.dcm4che3.img.DicomImageReader;
import org.dcm4che3.img.DicomMetaData;
import org.dcm4che3.img.ImageRendering;
import org.dcm4che3.img.Transcoder;
import org.dcm4che3.img.data.PrDicomObject;
import org.dcm4che3.img.stream.DicomFileInputStream;
import org.dcm4che3.img.stream.ImageDescriptor;
import org.dcm4che3.io.DicomOutputStream;
import org.opencv.core.Core;
import org.opencv.core.CvType;
import org.opencv.core.Mat;
import org.slf4j.Logger;
import org.slf4j.LoggerFactory;
import org.weasis.core.api.explorer.model.DataExplorerModel;
import org.weasis.core.api.gui.util.AppProperties;
import org.weasis.core.api.media.data.Codec;
import org.weasis.core.api.media.data.FileCache;
import org.weasis.core.api.media.data.MediaElement;
import org.weasis.core.api.media.data.MediaSeries;
import org.weasis.core.api.media.data.MediaSeriesGroup;
import org.weasis.core.api.media.data.Series;
import org.weasis.core.api.media.data.SimpleTagable;
import org.weasis.core.api.media.data.SoftHashMap;
import org.weasis.core.api.media.data.TagView;
import org.weasis.core.api.media.data.TagW;
import org.weasis.core.api.service.BundleTools;
import org.weasis.dicom.codec.TagD.Level;
import org.weasis.dicom.codec.display.CornerDisplay;
import org.weasis.dicom.codec.display.Modality;
import org.weasis.dicom.codec.display.ModalityInfoData;
import org.weasis.dicom.codec.display.ModalityView;
import org.weasis.dicom.codec.geometry.ImageOrientation;
import org.weasis.dicom.codec.utils.DicomMediaUtils;
import org.weasis.dicom.codec.utils.PatientComparator;
import org.weasis.opencv.data.PlanarImage;

public class DicomMediaIO implements DcmMediaReader {

  private static final Logger LOGGER = LoggerFactory.getLogger(DicomMediaIO.class);

  public static final File DICOM_EXPORT_DIR =
      AppProperties.buildAccessibleTempDirectory("dicom"); // NON-NLS
  public static final File CACHE_UNCOMPRESSED_DIR =
      AppProperties.buildAccessibleTempDirectory(
          AppProperties.FILE_CACHE_DIR.getName(), "dcm-rawcv"); // NON-NLS

  public static final String DICOM_MIMETYPE = "application/dicom"; // NON-NLS
  public static final String IMAGE_MIMETYPE = "image/dicom"; // NON-NLS
  public static final String SERIES_VIDEO_MIMETYPE = "video/dicom"; // NON-NLS
  public static final String SERIES_MIMETYPE = "series/dicom"; // NON-NLS
  public static final String SERIES_PR_MIMETYPE = "pr/dicom"; // NON-NLS
  public static final String SERIES_KO_MIMETYPE = "ko/dicom"; // NON-NLS

  public static final String SERIES_ENCAP_DOC_MIMETYPE = "encap/dicom"; // NON-NLS
  public static final String UNREADABLE = "unreadable/dicom"; // NON-NLS
  public static final String SERIES_XDSI = "xds-i/dicom"; // NON-NLS

  private static final AtomicInteger instanceID = new AtomicInteger(1);
  public static final TagManager tagManager = new TagManager();

  static {
    // PatientPseudoUID is the unique identifying tag for this patient group
    // -------- Mandatory Tags --------
    tagManager.addTag(Tag.PatientID, Level.PATIENT);
    tagManager.addTag(Tag.PatientName, Level.PATIENT);
    // -------- End of Mandatory Tags --------
    tagManager.addTag(Tag.PatientBirthDate, Level.PATIENT);
    tagManager.addTag(Tag.PatientBirthTime, Level.PATIENT);
    tagManager.addTag(
        Tag.PatientAge, Level.SERIES); // needs to be updated for each series if computed
    tagManager.addTag(Tag.PatientSex, Level.PATIENT);
    tagManager.addTag(Tag.IssuerOfPatientID, Level.PATIENT);
    tagManager.addTag(Tag.PatientWeight, Level.PATIENT);
    tagManager.addTag(Tag.PatientComments, Level.PATIENT);

    // StudyInstanceUID is the unique identifying tag for this study group
    tagManager.addTag(Tag.StudyID, Level.STUDY);
    tagManager.addTag(Tag.StudyDate, Level.STUDY);
    tagManager.addTag(Tag.StudyTime, Level.STUDY);
    tagManager.addTag(Tag.StudyDescription, Level.STUDY);
    tagManager.addTag(Tag.StudyComments, Level.STUDY);
    tagManager.addTag(Tag.AccessionNumber, Level.STUDY);
    tagManager.addTag(Tag.ModalitiesInStudy, Level.STUDY); // not required
    tagManager.addTag(Tag.NumberOfStudyRelatedInstances, Level.STUDY); // not required
    tagManager.addTag(Tag.NumberOfStudyRelatedSeries, Level.STUDY); // not required

    // SubseriesInstanceUID is the unique identifying tag for this series group
    // -------- Mandatory Tags --------
    tagManager.addTag(Tag.SeriesInstanceUID, Level.SERIES);
    tagManager.addTag(Tag.Modality, Level.SERIES);
    // -------- End of Mandatory Tags --------
    tagManager.addTag(Tag.SeriesDescription, Level.SERIES);
    tagManager.addTag(Tag.SOPClassUID, Level.SERIES);
    tagManager.addTag(Tag.RetrieveAETitle, Level.SERIES); // not required
    tagManager.addTag(Tag.ReferringPhysicianName, Level.SERIES);
    tagManager.addTag(Tag.InstitutionName, Level.SERIES);
    tagManager.addTag(Tag.InstitutionalDepartmentName, Level.SERIES);
    tagManager.addTag(Tag.StationName, Level.SERIES);
    tagManager.addTag(Tag.Manufacturer, Level.SERIES);
    tagManager.addTag(Tag.ManufacturerModelName, Level.SERIES);
    tagManager.addTag(Tag.SeriesNumber, Level.SERIES);
    tagManager.addTag(Tag.NumberOfFrames, Level.SERIES);
    tagManager.addTag(Tag.SeriesDate, Level.SERIES);
    tagManager.addTag(Tag.SeriesTime, Level.SERIES);
    tagManager.addTag(Tag.PerformedProcedureStepStartDate, Level.SERIES); // not
    // required
    tagManager.addTag(Tag.PerformedProcedureStepStartTime, Level.SERIES); // not
    // required
    // Should be in image
    // C.7.6.5 Cine Module
    // http://dicom.nema.org/medical/dicom/current/output/chtml/part03/sect_C.7.6.5.html
    tagManager.addTag(Tag.PreferredPlaybackSequencing, Level.SERIES);
    tagManager.addTag(Tag.CineRate, Level.SERIES);
    tagManager.addTag(Tag.RecommendedDisplayFrameRate, Level.SERIES);
    tagManager.addTag(Tag.KVP, Level.SERIES);
    tagManager.addTag(Tag.BodyPartExamined, Level.SERIES);
    tagManager.addTag(Tag.FrameOfReferenceUID, Level.SERIES);
    tagManager.addTag(Tag.NumberOfSeriesRelatedInstances, Level.SERIES);
    tagManager.addTag(Tag.Laterality, Level.SERIES);

    // SOPInstanceUID is the unique identifying tag of a DICOM object
    // -------- Mandatory Tags --------
    // Tags for identifying group (Patient, Study, Series)
    tagManager.addTag(Tag.PatientID, Level.INSTANCE);
    tagManager.addTag(Tag.PatientName, Level.INSTANCE);
    tagManager.addTag(Tag.PatientBirthDate, Level.INSTANCE);
    tagManager.addTag(Tag.IssuerOfPatientID, Level.INSTANCE);
    tagManager.addTag(Tag.StudyInstanceUID, Level.INSTANCE);
    tagManager.addTag(Tag.SeriesInstanceUID, Level.INSTANCE);
    tagManager.addTag(Tag.Modality, Level.INSTANCE);
    // -------- End of Mandatory Tags --------

    tagManager.addTag(Tag.GantryDetectorTilt, Level.INSTANCE);
    tagManager.addTag(Tag.PatientOrientation, Level.INSTANCE);
    tagManager.addTag(Tag.SliceLocation, Level.INSTANCE);
    tagManager.addTag(Tag.SliceThickness, Level.INSTANCE);
    tagManager.addTag(Tag.AcquisitionDate, Level.INSTANCE);
    tagManager.addTag(Tag.AcquisitionTime, Level.INSTANCE);
    tagManager.addTag(Tag.ContentDate, Level.INSTANCE);
    tagManager.addTag(Tag.ContentTime, Level.INSTANCE);
    tagManager.addTag(Tag.DiffusionBValue, Level.INSTANCE);
    tagManager.addTag(Tag.MIMETypeOfEncapsulatedDocument, Level.INSTANCE);
    tagManager.addTag(Tag.PixelDataProviderURL, Level.INSTANCE);

    for (Entry<Modality, ModalityInfoData> entry : ModalityView.getModalityViewEntries()) {
      readTagsInModalityView(entry.getValue().getCornerInfo(CornerDisplay.TOP_LEFT).getInfos());
      readTagsInModalityView(entry.getValue().getCornerInfo(CornerDisplay.TOP_RIGHT).getInfos());
      readTagsInModalityView(entry.getValue().getCornerInfo(CornerDisplay.BOTTOM_RIGHT).getInfos());
    }

    // TODO init with a profile
    DicomMediaUtils.enableAnonymizationProfile(true);
  }

  public static final Map<String, DicomSpecialElementFactory> DCM_ELEMENT_FACTORIES =
      new HashMap<>();

  static {
    /*
     * DICOM PR and KO are not displayed with a special viewer but are transversally managed objects. So they are
     * not registered from a viewer.
     */
    DCM_ELEMENT_FACTORIES.put(
        "PR",
        new DicomSpecialElementFactory() {

          @Override
          public String getSeriesMimeType() {
            return SERIES_PR_MIMETYPE;
          }

          @Override
          public String[] getModalities() {
            return new String[] {"PR"};
          }

          @Override
          public DicomSpecialElement buildDicomSpecialElement(DicomMediaIO mediaIO) {
            return new PRSpecialElement(mediaIO);
          }
        });
    DCM_ELEMENT_FACTORIES.put(
        "KO",
        new DicomSpecialElementFactory() {

          @Override
          public String getSeriesMimeType() {
            return SERIES_KO_MIMETYPE;
          }

          @Override
          public String[] getModalities() {
            return new String[] {"KO"};
          }

          @Override
          public DicomSpecialElement buildDicomSpecialElement(DicomMediaIO mediaIO) {
            if (RejectedKOSpecialElement.isRejectionKOS(mediaIO)) {
              return new RejectedKOSpecialElement(mediaIO);
            }
            return new KOSpecialElement(mediaIO);
          }
        });
  }

  private static final SoftHashMap<DicomMediaIO, DicomMetaData> HEADER_CACHE =
      new SoftHashMap<DicomMediaIO, DicomMetaData>() {

        @Override
        public void removeElement(Reference<? extends DicomMetaData> soft) {
          DicomMediaIO key = reverseLookup.remove(soft);
          if (key != null) {
            hash.remove(key);
            key.reset();
          }
        }
      };

  // The above softReference HEADER_CACHE shall be used instead of the following dcmMetadata
  // variable to get access to
  // the current DicomObject unless it's virtual and then URI doesn't exit. This case appends when
  // the dcmMetadata is
  // created within the application and is given to the ImageReader constructor
  private DicomMetaData dcmMetadata = null;

  private URI uri;
  private int numberOfFrame;
  private final Map<TagW, Object> tags;
  private MediaElement[] image = null;
  private String mimeType;
  private boolean hasPixel = false;
  /** Used to indicate whether or not to skip large private dicom elements. */
  private boolean skipLargePrivate = true;

  private final FileCache fileCache;

  public DicomMediaIO(URI uri) {
    this.uri = Objects.requireNonNull(uri);
    this.numberOfFrame = 0;
    this.tags = new HashMap<>();
    this.mimeType = DICOM_MIMETYPE;
    this.fileCache = new FileCache(this);
  }

  public DicomMediaIO(File source) {
    this(Objects.requireNonNull(source).toURI());
  }

  public DicomMediaIO(Path path) {
    this(Objects.requireNonNull(path).toUri());
  }

  public DicomMediaIO(Attributes dcmItems) throws URISyntaxException {
    this(
        new URI(
            "data:" + Objects.requireNonNull(dcmItems).getString(Tag.SOPInstanceUID))); // NON-NLS
    this.dcmMetadata = new DicomMetaData(dcmItems, UID.ExplicitVRLittleEndian);
  }

  private static void readTagsInModalityView(TagView[] views) {
    for (TagView tagView : views) {
      if (tagView != null) {
        for (TagW tag : tagView.getTag()) {
          if (tag != null) {
            if (!DicomMediaIO.tagManager.contains(tag, Level.PATIENT)
                && !DicomMediaIO.tagManager.contains(tag, Level.STUDY)
                && !DicomMediaIO.tagManager.contains(tag, Level.SERIES)) {
              DicomMediaIO.tagManager.addTag(tag, Level.INSTANCE);
            }
          }
        }
      }
    }
  }

  @Override
  public synchronized void replaceURI(URI uri) {
    if (!Objects.equals(this.uri, Objects.requireNonNull(uri))) {
      this.uri = uri;
      reset();
    }
  }

  /** @return true when the DICOM Object has no source file (only in memory) */
  public boolean isEditableDicom() {
    return dcmMetadata != null && "data".equals(uri.getScheme()); // NON-NLS
  }

  public synchronized boolean isReadableDicom() {
    if (UNREADABLE.equals(mimeType)) {
      // Return true only to display the error message in the view
      return true;
    }
    if ("data".equals(uri.getScheme()) && dcmMetadata == null) {
      return false;
    }

    if (tags.size() == 0) {
      try {
        DicomMetaData md = readMetaData();
        Attributes fmi = md.getFileMetaInformation();
        Attributes header = md.getDicomObject();
        // Exclude DICOMDIR
        String mediaStorageSOPClassUID =
            fmi == null ? null : fmi.getString(Tag.MediaStorageSOPClassUID);
        if ("1.2.840.10008.1.3.10".equals(mediaStorageSOPClassUID)) {
          mimeType = UNREADABLE;
          close();
          return false;
        }
        if (hasPixel) {
          String ts = fmi == null ? null : fmi.getString(Tag.TransferSyntaxUID);
          if (ts != null && ts.startsWith("1.2.840.10008.1.2.4.10")) {
            // MPEG2 MP@ML 1.2.840.10008.1.2.4.100
            // MEPG2 MP@HL 1.2.840.10008.1.2.4.101
            // MPEG4 AVC/H.264 1.2.840.10008.1.2.4.102
            // MPEG4 AVC/H.264 BD 1.2.840.10008.1.2.4.103
            mimeType = SERIES_VIDEO_MIMETYPE;
          } else {
            mimeType = IMAGE_MIMETYPE;
          }
        } else {
          boolean special = setDicomSpecialType(header);
          if (!special) {
            // Not supported DICOM file
            mimeType = UNREADABLE;
            close();
            return false;
          }
        }

        writeInstanceTags(md);

      } catch (Exception | OutOfMemoryError e) {
        mimeType = UNREADABLE;
        LOGGER.error("Cannot read DICOM:", e);
        close();
        return false;
      }
    }
    return true;
  }

  private boolean setDicomSpecialType(Attributes header) {
    String modality = header.getString(Tag.Modality);
    if (modality != null) {
      String encap = header.getString(Tag.MIMETypeOfEncapsulatedDocument);
      DicomSpecialElementFactory factory = DCM_ELEMENT_FACTORIES.get(modality);
      if (factory != null) {
        mimeType = factory.getSeriesMimeType();
        // Can be not null for instance by ECG with encapsulated pdf
        if (encap == null) {
          return true;
        }
      }
      if (encap != null) {
        mimeType = SERIES_ENCAP_DOC_MIMETYPE;
        return true;
      }
    }
    return false;
  }

  public String getMimeType() {
    return mimeType;
  }

  @Override
  public Object getTagValue(TagW tag) {
    return tag == null ? null : tags.get(tag);
  }

  @Override
  public void setTag(TagW tag, Object value) {
    DicomMediaUtils.setTag(tags, tag, value);
  }

  @Override
  public void setTagNoNull(TagW tag, Object value) {
    if (value != null) {
      setTag(tag, value);
    }
  }

  @Override
  public boolean containTagKey(TagW tag) {
    return tags.containsKey(tag);
  }

  @Override
  public Iterator<Entry<TagW, Object>> getTagEntrySetIterator() {
    return tags.entrySet().iterator();
  }

  @Override
  public void writeMetaData(MediaSeriesGroup group) {
    if (group == null) {
      return;
    }
    // Get the dicom header
    Attributes header = getDicomObject();
    DicomMediaUtils.writeMetaData(group, header);

    // Series Group
    if (TagW.SubseriesInstanceUID.equals(group.getTagID())) {
      // Information for series ToolTips
      group.setTagNoNull(TagD.get(Tag.PatientName), getTagValue(TagD.get(Tag.PatientName)));
      group.setTagNoNull(TagD.get(Tag.StudyDescription), header.getString(Tag.StudyDescription));
    }
  }

  private void writeInstanceTags(DicomMetaData md) {
    if (tags.size() > 0 || md == null || md.getDicomObject() == null) {
      return;
    }
    Attributes fmi = md.getFileMetaInformation();
    Attributes header = md.getDicomObject();

    tagManager.readTags(Level.INSTANCE, header, this);

    // -------- Mandatory Tags --------
    // Tags for identifying group (Patient, Study, Series)
    // Global Identifier for the patient.
    PatientComparator patientComparator = new PatientComparator(this);
    setTag(TagW.PatientPseudoUID, patientComparator.buildPatientPseudoUID());

    Integer instNb =
        DicomMediaUtils.getIntegerFromDicomElement(
            header, Tag.InstanceNumber, instanceID.incrementAndGet());
    setTag(TagD.get(Tag.InstanceNumber), instNb);
    setTag(
        TagD.get(Tag.SOPInstanceUID), header.getString(Tag.SOPInstanceUID, String.valueOf(instNb)));
    if (fmi != null) {
      setTagNoNull(TagD.get(Tag.TransferSyntaxUID), fmi.getString(Tag.TransferSyntaxUID));
    }
    // -------- End of Mandatory Tags --------

    writeImageValues(md);
    writeSharedFunctionalGroupsSequence(header);
    DicomMediaUtils.writePerFrameFunctionalGroupsSequence(this, header, 0);

    boolean pr = SERIES_PR_MIMETYPE.equals(mimeType);
    boolean ko = SERIES_KO_MIMETYPE.equals(mimeType);
    if (pr) {
      PrDicomObject prDcm = new PrDicomObject(header, md.getImageDescriptor());
      setTag(TagW.PrDicomObject, prDcm);
    }
    if (pr || ko) {
      // Set other required fields
      TagW[] tagIDs =
          TagD.getTagFromIDs(
              Tag.SeriesDescription, Tag.SeriesDate, Tag.SeriesTime, Tag.SeriesNumber);
      for (TagW tag : tagIDs) {
        tag.readValue(header, this);
      }
    }

    DicomMediaUtils.computeSlicePositionVector(this);
    DicomMediaUtils.setShutter(this, header);
    DicomMediaUtils.computeSUVFactor(header, this, 0);
  }

  private void writeSharedFunctionalGroupsSequence(Attributes header) {
    if (header != null) {
      DicomMediaUtils.writeFunctionalGroupsSequence(
          this, header.getNestedDataset(Tag.SharedFunctionalGroupsSequence));
    }
  }

  private void writeImageValues(DicomMetaData md) {
    if (md != null && md.getDicomObject() != null && hasPixel) {
      Attributes header = md.getDicomObject();
      ImageDescriptor desc = md.getImageDescriptor();
      TagD.get(Tag.ImagePositionPatient).readValue(header, this);
      TagD.get(Tag.ImageOrientationPatient).readValue(header, this);
      setTagNoNull(
          TagW.ImageOrientationPlane,
          ImageOrientation.makeImageOrientationLabelFromImageOrientationPatient(
              TagD.getTagValue(this, Tag.ImageOrientationPatient, double[].class)));

      Integer bitsAllocated = desc.getBitsAllocated();
      Integer bitsStored = desc.getBitsStored();

      int pixelRepresentation = desc.getPixelRepresentation();
      setTagNoNull(TagD.get(Tag.BitsAllocated), bitsAllocated);
      setTagNoNull(TagD.get(Tag.BitsStored), bitsStored);
      setTagNoNull(TagD.get(Tag.PixelRepresentation), pixelRepresentation);

      TagD.get(Tag.PixelSpacing).readValue(header, this);
      TagD.get(Tag.PixelAspectRatio).readValue(header, this);
      TagD.get(Tag.PixelSpacingCalibrationDescription).readValue(header, this);
      TagD.get(Tag.ImagerPixelSpacing).readValue(header, this);
      TagD.get(Tag.NominalScannedPixelSpacing).readValue(header, this);

      setTag(TagW.ModalityLUTData, desc.getModalityLUT());

      TagD.get(Tag.PixelIntensityRelationship).readValue(header, this);
      setTag(TagW.VOILUTsData, desc.getVoiLUT());

      TagD.get(Tag.Units).readValue(header, this);
      TagD.get(Tag.NumberOfFrames).readValue(header, this);

      int samplesPerPixel =
          DicomMediaUtils.getIntegerFromDicomElement(header, Tag.SamplesPerPixel, 1);
      setTag(TagD.get(Tag.SamplesPerPixel), samplesPerPixel);
      String photometricInterpretation =
          header.getString(Tag.PhotometricInterpretation, "MONOCHROME2");
      TagD.get(Tag.PresentationLUTShape).readValue(header, this);
      setTag(TagD.get(Tag.PhotometricInterpretation), photometricInterpretation);
      setTag(
          TagW.MonoChrome,
          samplesPerPixel == 1
              && !"PALETTE COLOR".equalsIgnoreCase(photometricInterpretation)); // NON-NLS

      setTag(TagD.get(Tag.Rows), desc.getRows());
      setTag(TagD.get(Tag.Columns), desc.getColumns());

      setTagNoNull(
          TagD.get(Tag.PixelPaddingValue),
          DicomMediaUtils.getIntPixelValue(
              header, Tag.PixelPaddingValue, pixelRepresentation != 0, bitsStored));
      setTagNoNull(
          TagD.get(Tag.PixelPaddingRangeLimit),
          DicomMediaUtils.getIntPixelValue(
              header, Tag.PixelPaddingRangeLimit, pixelRepresentation != 0, bitsStored));

      /*
       * * @see <a href=
       * "http://dicom.nema.org/medical/dicom/current/output/chtml/part03/sect_C.7.6.html#sect_C.7.6.1.1.5" >C
       * .7.6.1.1.5 Lossy Image Compression</a>
       */
      setTagNoNull(
          TagD.get(Tag.LossyImageCompression),
          header.getString(
              Tag.LossyImageCompression, header.getString(Tag.LossyImageCompressionRetired)));
      TagD.get(Tag.LossyImageCompressionRatio).readValue(header, this);
      TagD.get(Tag.LossyImageCompressionMethod).readValue(header, this);
      TagD.get(Tag.DerivationDescription).readValue(header, this);

      setTagNoNull(TagW.ImageDescriptor, desc.getEmbeddedOverlay());
    }
  }

  public boolean containTag(int id) {
    for (Iterator<TagW> it = tags.keySet().iterator(); it.hasNext(); ) {
      if (it.next().getId() == id) {
        return true;
      }
    }
    return false;
  }

  @Override
  public URI getUri() {
    return uri;
  }

  @Override
  public FileCache getFileCache() {
    return fileCache;
  }

  @Override
  public boolean buildFile(File output) {
    // When object is in memory, write it
    if (isEditableDicom()) {
      Attributes dcm = getDicomObject();
      if (dcm != null) {
        try (DicomOutputStream out = new DicomOutputStream(output)) {
          out.writeDataset(dcm.createFileMetaInformation(UID.ImplicitVRLittleEndian), dcm);
          return true;
        } catch (IOException e) {
          LOGGER.error("Cannot write dicom file", e);
        }
      }
    }
    return false;
  }

  @Override
  public PlanarImage getImageFragment(MediaElement media) throws Exception {
    if (Objects.requireNonNull(media).getKey() instanceof Integer) {
      return getImageFragment(media, (Integer) media.getKey(), true);
    }
    return null;
  }

  public PlanarImage getImageFragment(MediaElement media, int frame, boolean noEmbeddedOverlay)
      throws Exception {
    if (isReadableDicom() && frame >= 0 && frame < numberOfFrame && hasPixel) {
      FileCache cache = media.getFileCache();
      Optional<File> original = cache.getOriginalFile();
      if (original.isPresent()) {
        LOGGER.debug(
            "Start reading dicom image frame: {} sopUID: {}",
            frame,
            TagD.getTagValue(this, Tag.SOPInstanceUID));
        DicomImageReader reader = new DicomImageReader(Transcoder.dicomImageReaderSpi);
        try (DicomFileInputStream inputStream = new DicomFileInputStream(original.get().toPath())) {
          reader.setInput(inputStream);
          ImageDescriptor desc = reader.getImageDescriptor();
          PlanarImage img = reader.getPlanarImage(frame, null);
          return noEmbeddedOverlay ? ImageRendering.getImageWithoutEmbeddedOverlay(img, desc) : img;
        } finally {
          reader.dispose();
        }
      }
    }
    return null;
  }

  private static Mat getMatBuffer(ExtendSegmentedInputImageStream extParams) throws IOException {
    try (RandomAccessFile raf = new RandomAccessFile(extParams.getFile(), "r")) {

      long cols = Arrays.stream(extParams.getSegmentLengths()).sum();
      Mat buf = new Mat(1, (int) cols, CvType.CV_8UC1);
      long[] pos = extParams.getSegmentPositions();
      int offset = 0;
      for (int i = 0; i < pos.length; i++) {
        int len = (int) extParams.getSegmentLengths()[i];
        byte[] b = new byte[len];
        raf.seek(pos[i]);
        raf.read(b);
        buf.put(0, offset, b);
        offset += len;
      }
      return buf;
    }
  }

<<<<<<< HEAD
=======
  private static Mat getRawData(BulkData bulkData) {
    try (BufferedInputStream input = new BufferedInputStream(bulkData.openStream())) {
      Mat buf = new Mat(1, bulkData.length(), CvType.CV_8UC1);
      byte[] b = new byte[bulkData.length()];
      input.read(b, 0, b.length);
      buf.put(0, 0, b);
      return buf;
    } catch (Exception e) {
      LOGGER.error("Reading Waveform data");
    }
    return new Mat();
  }

  private PlanarImage getUncacheImage(MediaElement media, int frame) throws IOException {
    FileCache cache = media.getFileCache();
    Optional<File> cacheOriginalFile = cache.getOriginalFile();
    if (cacheOriginalFile.isPresent()) {
      readMetaData();
      String syntax = tsuid;
      boolean rawData = !compressedData || isRLELossless();
      ExtendSegmentedInputImageStream extParams = buildSegmentedImageInputStream(frame);

      if (extParams.getSegmentPositions() != null) {

        // FileInputStream in = new FileInputStream(extParams.getFile());
        // File outFile =
        // new File(AppProperties.FILE_CACHE_DIR, fileCache.getFinalFile().getName() + "-" + frame +
        // ".jp2");
        // FileOutputStream out = new FileOutputStream(outFile);
        // StreamUtils.skipFully(in, extParams.getSegmentPositions()[frame]);
        // StreamUtils.copy(in, out, (int) extParams.getSegmentLengths()[frame]);

        int dcmFlags =
            dataType == DataBuffer.TYPE_SHORT
                ? Imgcodecs.DICOM_FLAG_SIGNED
                : Imgcodecs.DICOM_FLAG_UNSIGNED;

        // Force JPEG Baseline (1.2.840.10008.1.2.4.50) to YBR_FULL_422 color model when RGB (error
        // made by some constructors). RGB color model doesn't make sense for lossy jpeg.
        // http://dicom.nema.org/medical/dicom/current/output/chtml/part05/sect_8.2.html#sect_8.2.1
        boolean ybr = false;
        if (pmi.name().startsWith("YBR")
            || ("RGB".equalsIgnoreCase(pmi.name()) // NON-NLS
                && TransferSyntax.JPEG_LOSSY_8.getTransferSyntaxUID().equals(syntax))) {
          ybr = true;
          if ("RGB".equalsIgnoreCase(pmi.name())) {
            String[] list =
                BundleTools.SYSTEM_PREFERENCES
                    .getProperty("jpeg.lossy.rgb.manufacturer.list", "")
                    .split(","); // NON-NLS
            String manufacturer = getDicomObject().getString(Tag.Manufacturer);
            for (String s : list) {
              if (StringUtil.hasText(s) && s.trim().equalsIgnoreCase(manufacturer)) {
                ybr = false;
                break;
              }
            }
          }
          if (ybr) {
            dcmFlags |= Imgcodecs.DICOM_FLAG_YBR;
          }
        }
        if (ybr
            && (TransferSyntax.JPEGLS_LOSSLESS.getTransferSyntaxUID().equals(syntax)
                || TransferSyntax.JPEGLS_NEAR_LOSSLESS.getTransferSyntaxUID().equals(syntax))) {
          dcmFlags |= Imgcodecs.DICOM_FLAG_FORCE_RGB_CONVERSION;
        }
        if (bigendian) {
          dcmFlags |= Imgcodecs.DICOM_FLAG_BIGENDIAN;
        }
        if (dataType == DataBuffer.TYPE_FLOAT || dataType == DataBuffer.TYPE_DOUBLE) {
          dcmFlags |= Imgcodecs.DICOM_FLAG_FLOAT;
        }
        if (UID.RLELossless.equals(syntax)) {
          dcmFlags |= Imgcodecs.DICOM_FLAG_RLE;
        }

        MatOfDouble positions =
            new MatOfDouble(
                Arrays.stream(extParams.getSegmentPositions()).asDoubleStream().toArray());
        MatOfDouble lengths =
            new MatOfDouble(
                Arrays.stream(extParams.getSegmentLengths()).asDoubleStream().toArray());

        if (rawData) {
          int bits = bitsStored <= 8 && bitsAllocated > 8 ? 9 : bitsStored; // Fix #94
          int streamVR = pixeldataVR.vr.numEndianBytes();
          MatOfInt dicomparams =
              new MatOfInt(
                  Imgcodecs.IMREAD_UNCHANGED,
                  dcmFlags,
                  TagD.getTagValue(this, Tag.Columns, Integer.class),
                  TagD.getTagValue(this, Tag.Rows, Integer.class),
                  0,
                  TagD.getTagValue(this, Tag.SamplesPerPixel, Integer.class),
                  bits,
                  banded ? Imgcodecs.ILV_NONE : Imgcodecs.ILV_SAMPLE,
                  streamVR);

          if (UID.DeflatedExplicitVRLittleEndian.equals(syntax) && pixeldata != null) {
            return ImageCV.toImageCV(
                Imgcodecs.dicomRawMatRead(getRawData(pixeldata), dicomparams, pmi.name()));
          }
          return ImageCV.toImageCV(
              Imgcodecs.dicomRawFileRead(
                  cacheOriginalFile.get().getAbsolutePath(),
                  positions,
                  lengths,
                  dicomparams,
                  pmi.name()));
        }
        return ImageCV.toImageCV(
            Imgcodecs.dicomJpgFileRead(
                cacheOriginalFile.get().getAbsolutePath(),
                positions,
                lengths,
                dcmFlags,
                Imgcodecs.IMREAD_UNCHANGED));

        // Mat buf = getMatBuffer(extParams);
        // if (rawData) {
        // MatOfInt dicomparams = new MatOfInt(Imgcodecs.IMREAD_UNCHANGED, dcmFlags,
        // TagD.getTagValue(this, Tag.Columns, Integer.class),
        // TagD.getTagValue(this, Tag.Rows, Integer.class),
        // TagD.getTagValue(this, Tag.SamplesPerPixel, Integer.class), bitsStored,
        // banded ? Imgcodecs.ILV_NONE : Imgcodecs.ILV_SAMPLE);
        //
        // return ImageCV.toImageCV(Imgcodecs.dicomRawRead(buf, dicomparams, pmi.name()));
        // }
        // return ImageCV.toImageCV(Imgcodecs.dicomJpgRead(buf, dcmFlags,
        // Imgcodecs.IMREAD_UNCHANGED));
      }
    }
    return null;
  }

>>>>>>> ae75d9c3
  private MediaElement getSingleImage() {
    return getSingleImage(0);
  }

  private MediaElement getSingleImage(int frame) {
    MediaElement[] elements = getMediaElement();
    if (elements != null && elements.length > frame) {
      return elements[frame];
    }
    return null;
  }

  @Override
  public MediaElement getPreview() {
    return getSingleImage();
  }

  @Override
  public boolean delegate(DataExplorerModel explorerModel) {
    return false;
  }

  @Override
  public synchronized MediaElement[] getMediaElement() {
    if (image == null && isReadableDicom()) {
      if (SERIES_VIDEO_MIMETYPE.equals(mimeType)) {
        image = new MediaElement[] {new DicomVideoElement(this, null)};
      } else if (SERIES_ENCAP_DOC_MIMETYPE.equals(mimeType)) {
        image = new MediaElement[] {new DicomEncapDocElement(this, null)};
      } else {
        if (numberOfFrame > 0) {
          image = new MediaElement[numberOfFrame];
          for (int i = 0; i < image.length; i++) {
            image[i] = new DicomImageElement(this, i);
          }
          if (numberOfFrame > 1) {
            // IF enhanced DICOM, instance number can be overridden later
            // IF simple Multiframe instance number is necessary
            for (int i = 0; i < image.length; i++) {
              image[i].setTag(TagD.get(Tag.InstanceNumber), i + 1);
            }
          }
        } else {
          String modality = TagD.getTagValue(this, Tag.Modality, String.class);
          if (modality != null) {
            DicomSpecialElementFactory factory = DCM_ELEMENT_FACTORIES.get(modality);
            if (factory != null) {
              image = new MediaElement[1];
              image[0] = factory.buildDicomSpecialElement(this);
            }
          }
          if (image == null) {
            // Corrupted image => should have one frame
            image = new MediaElement[0];
          }
        }
      }
    }
    return image;
  }

  @Override
  public MediaSeries<MediaElement> getMediaSeries() {
    Series<MediaElement> series = null;
    if (isReadableDicom()) {
      String seriesUID = TagD.getTagValue(this, Tag.SeriesInstanceUID, String.class);
      series = buildSeries(seriesUID);
      writeMetaData(series);
      // no need to apply splitting rules
      // also no model
      MediaElement[] elements = getMediaElement();
      if (elements != null) {
        for (MediaElement media : elements) {
          series.addMedia(media);
        }
      }
    }
    return series;
  }

  @Override
  public int getMediaElementNumber() {
    return numberOfFrame;
  }

  @Override
  public String getMediaFragmentMimeType() {
    return mimeType;
  }

  @Override
  public Map<TagW, Object> getMediaFragmentTags(Object key) {
    if (key instanceof Integer) {
      if ((Integer) key > 0) {
        // Clone the shared tag
        Map<TagW, Object> tagList = new HashMap<>(tags);
        SimpleTagable tagable = new SimpleTagable(tagList);
        if (DicomMediaUtils.writePerFrameFunctionalGroupsSequence(
            tagable, getDicomObject(), (Integer) key)) {
          DicomMediaUtils.computeSlicePositionVector(tagable);
        }
        return tagList;
      }
    }
    return tags;
  }

  @Override
  public void close() {
    dispose();
  }

  @Override
  public Codec getCodec() {
    return BundleTools.getCodec(DicomMediaIO.DICOM_MIMETYPE, DicomCodec.NAME);
  }

  @Override
  public String[] getReaderDescription() {
    return new String[] {
      "DICOM Codec: " + DicomCodec.NAME, // NON-NLS
      "Version: " + Implementation.getVersionName(), // NON-NLS
      "Image decompression: OpenCV imgcodecs", // NON-NLS
      "Version: " + Core.VERSION // NON-NLS
    };
  }

  public Series<MediaElement> buildSeries(String seriesUID) {
    Series<? extends MediaElement> series;
    if (IMAGE_MIMETYPE.equals(mimeType)) {
      series = new DicomSeries(seriesUID);
    } else if (SERIES_VIDEO_MIMETYPE.equals(mimeType)) {
      series = new DicomVideoSeries(seriesUID);
    } else if (SERIES_ENCAP_DOC_MIMETYPE.equals(mimeType)) {
      series = new DicomEncapDocSeries(seriesUID);
    } else {
      series = new DicomSeries(seriesUID);
    }
    return (Series<MediaElement>) series;
  }

<<<<<<< HEAD
=======
  private boolean isRLELossless() {
    return dis == null ? false : dis.getTransferSyntax().equals(UID.RLELossless);
  }

  private ExtendSegmentedInputImageStream buildSegmentedImageInputStream(int frameIndex)
      throws IOException {
    long[] offsets;
    int[] length;

    if (pixeldataFragments == null) {
      readMetaData();
      int width = TagD.getTagValue(this, Tag.Columns, Integer.class);
      int height = TagD.getTagValue(this, Tag.Rows, Integer.class);
      int samples = TagD.getTagValue(this, Tag.SamplesPerPixel, Integer.class);
      int frameLength = pmi.frameLength(width, height, samples, bitsAllocated);

      offsets = new long[1];
      length = new int[offsets.length];
      offsets[0] = pixeldata.offset() + (long) frameIndex * frameLength;
      length[0] = frameLength;
    } else {
      int nbFragments = pixeldataFragments.size();

      if (numberOfFrame >= nbFragments - 1) {
        // nbFrames > nbFragments should never happen
        offsets = new long[1];
        length = new int[offsets.length];
        int index = frameIndex < nbFragments - 1 ? frameIndex + 1 : nbFragments - 1;
        BulkData bulkData = (BulkData) pixeldataFragments.get(index);
        offsets[0] = bulkData.offset();
        length[0] = bulkData.length();
      } else {
        if (numberOfFrame == 1) {
          offsets = new long[nbFragments - 1];
          length = new int[offsets.length];
          for (int i = 0; i < length.length; i++) {
            BulkData bulkData = (BulkData) pixeldataFragments.get(i + frameIndex + 1);
            offsets[i] = bulkData.offset();
            length[i] = bulkData.length();
          }
        } else {
          // Multi-frames where each frames can have multiple fragments.
          if (fragmentsPositions.isEmpty()) {
            boolean jpeg2000 = tsuid.startsWith("1.2.840.10008.1.2.4.9");
            try (ImageInputStream srcStream = ImageIO.createImageInputStream(new File(uri))) {
              for (int i = 1; i < nbFragments; i++) {
                BulkData bulkData = (BulkData) pixeldataFragments.get(i);
                ImageInputStream stream =
                    new org.dcm4che3.imageio.stream.SegmentedInputImageStream(
                        srcStream, bulkData.offset(), bulkData.length(), false);
                if (jpeg2000 ? decodeJpeg2000(stream) : decodeJpeg(stream)) {
                  fragmentsPositions.add(i);
                }
              }
            }
          }

          if (fragmentsPositions.size() == numberOfFrame) {
            int start = fragmentsPositions.get(frameIndex);
            int end =
                (frameIndex + 1) >= fragmentsPositions.size()
                    ? nbFragments
                    : fragmentsPositions.get(frameIndex + 1);

            offsets = new long[end - start];
            length = new int[offsets.length];
            for (int i = 0; i < offsets.length; i++) {
              BulkData bulkData = (BulkData) pixeldataFragments.get(start + i);
              offsets[i] = bulkData.offset();
              length[i] = bulkData.length();
            }
          } else {
            throw new IOException("Cannot match all the fragments to all the frames!");
          }
        }
      }
    }
    return new ExtendSegmentedInputImageStream(
        fileCache.getOriginalFile().orElse(null), offsets, length);
  }

>>>>>>> ae75d9c3
  public boolean isSkipLargePrivate() {
    return skipLargePrivate;
  }

  public void setSkipLargePrivate(boolean skipLargePrivate) {
    this.skipLargePrivate = skipLargePrivate;
  }

  @Override
  public Attributes getDicomObject() {
    try {
      DicomMetaData md = readMetaData();
      return md.getDicomObject();
    } catch (Exception e) {
      if (LOGGER.isDebugEnabled()) {
        LOGGER.error("Cannot read DICOM:", e);
      } else {
        LOGGER.error(e.getMessage());
      }
    }
    return null;
  }

  @Override
  public DicomMetaData getDicomMetaData() {
    try {
      return readMetaData();
    } catch (Exception e) {
      if (LOGGER.isDebugEnabled()) {
        LOGGER.error("Cannot read DICOM:", e);
      } else {
        LOGGER.error(e.getMessage());
      }
    }
    return null;
  }

  public void dispose() {
    HEADER_CACHE.remove(this);
    reset();
  }

  @Override
  public void reset() {}

  /**
   * Reads the DICOM header meta-data, up to, but not including pixel data.
   *
   * @throws Exception
   */
  private synchronized DicomMetaData readMetaData() throws IOException {
    DicomMetaData header = HEADER_CACHE.get(this);
    if (header != null) {
      return header;
    } else if (dcmMetadata != null) {
      return dcmMetadata;
    }

    Optional<File> file = fileCache.getOriginalFile();
    if (file.isEmpty()) {
      throw new IllegalArgumentException("No file found!");
    }
    Path path = file.get().toPath();

<<<<<<< HEAD
    DicomImageReader reader = new DicomImageReader(Transcoder.dicomImageReaderSpi);
    try (DicomFileInputStream inputStream = new DicomFileInputStream(path)) {
      reader.setInput(inputStream);
      DicomMetaData dicomMetaData = reader.getStreamMetadata();
      Attributes dcm = dicomMetaData.getDicomObject();
      this.numberOfFrame = dcm.getInt(Tag.NumberOfFrames, 0);
      VR.Holder pixeldataVR = new VR.Holder();
      Object pixdata = dcm.getValue(Tag.PixelData, pixeldataVR);
=======
      iis.seek(0L);
      dis = new DicomInputStream(new ImageInputStreamAdapter(iis));
      dis.setIncludeBulkData(IncludeBulkData.URI);
      dis.setBulkDataDescriptor(DicomCodec.BULKDATA_DESCRIPTOR);
      // avoid a copy of pixeldata into temporary file
      dis.setURI(uri.toString());
      Attributes fmi = dis.readFileMetaInformation();
      Attributes ds = dis.readDataset();
      if (fmi == null) {
        fmi = ds.createFileMetaInformation(dis.getTransferSyntax());
      }
      DicomMetaData metadata = new DicomMetaData(fmi, ds);
      Object pixdata = ds.getValue(Tag.PixelData, pixeldataVR);
>>>>>>> ae75d9c3
      if (pixdata == null) {
        pixdata = dcm.getValue(Tag.FloatPixelData, pixeldataVR);
      }
      if (pixdata == null) {
        pixdata = dcm.getValue(Tag.DoubleFloatPixelData, pixeldataVR);
      }

      if (pixdata != null) {
        hasPixel = true;
      }

      if (numberOfFrame <= 0 && hasPixel) {
        this.numberOfFrame = 1;
      }
      HEADER_CACHE.put(this, dicomMetaData);
      return dicomMetaData;
    } finally {
      reader.dispose();
    }
  }
}<|MERGE_RESOLUTION|>--- conflicted
+++ resolved
@@ -9,11 +9,6 @@
  */
 package org.weasis.dicom.codec;
 
-<<<<<<< HEAD
-=======
-import java.awt.image.DataBuffer;
-import java.io.BufferedInputStream;
->>>>>>> ae75d9c3
 import java.io.File;
 import java.io.IOException;
 import java.io.RandomAccessFile;
@@ -664,8 +659,6 @@
     }
   }
 
-<<<<<<< HEAD
-=======
   private static Mat getRawData(BulkData bulkData) {
     try (BufferedInputStream input = new BufferedInputStream(bulkData.openStream())) {
       Mat buf = new Mat(1, bulkData.length(), CvType.CV_8UC1);
@@ -679,130 +672,6 @@
     return new Mat();
   }
 
-  private PlanarImage getUncacheImage(MediaElement media, int frame) throws IOException {
-    FileCache cache = media.getFileCache();
-    Optional<File> cacheOriginalFile = cache.getOriginalFile();
-    if (cacheOriginalFile.isPresent()) {
-      readMetaData();
-      String syntax = tsuid;
-      boolean rawData = !compressedData || isRLELossless();
-      ExtendSegmentedInputImageStream extParams = buildSegmentedImageInputStream(frame);
-
-      if (extParams.getSegmentPositions() != null) {
-
-        // FileInputStream in = new FileInputStream(extParams.getFile());
-        // File outFile =
-        // new File(AppProperties.FILE_CACHE_DIR, fileCache.getFinalFile().getName() + "-" + frame +
-        // ".jp2");
-        // FileOutputStream out = new FileOutputStream(outFile);
-        // StreamUtils.skipFully(in, extParams.getSegmentPositions()[frame]);
-        // StreamUtils.copy(in, out, (int) extParams.getSegmentLengths()[frame]);
-
-        int dcmFlags =
-            dataType == DataBuffer.TYPE_SHORT
-                ? Imgcodecs.DICOM_FLAG_SIGNED
-                : Imgcodecs.DICOM_FLAG_UNSIGNED;
-
-        // Force JPEG Baseline (1.2.840.10008.1.2.4.50) to YBR_FULL_422 color model when RGB (error
-        // made by some constructors). RGB color model doesn't make sense for lossy jpeg.
-        // http://dicom.nema.org/medical/dicom/current/output/chtml/part05/sect_8.2.html#sect_8.2.1
-        boolean ybr = false;
-        if (pmi.name().startsWith("YBR")
-            || ("RGB".equalsIgnoreCase(pmi.name()) // NON-NLS
-                && TransferSyntax.JPEG_LOSSY_8.getTransferSyntaxUID().equals(syntax))) {
-          ybr = true;
-          if ("RGB".equalsIgnoreCase(pmi.name())) {
-            String[] list =
-                BundleTools.SYSTEM_PREFERENCES
-                    .getProperty("jpeg.lossy.rgb.manufacturer.list", "")
-                    .split(","); // NON-NLS
-            String manufacturer = getDicomObject().getString(Tag.Manufacturer);
-            for (String s : list) {
-              if (StringUtil.hasText(s) && s.trim().equalsIgnoreCase(manufacturer)) {
-                ybr = false;
-                break;
-              }
-            }
-          }
-          if (ybr) {
-            dcmFlags |= Imgcodecs.DICOM_FLAG_YBR;
-          }
-        }
-        if (ybr
-            && (TransferSyntax.JPEGLS_LOSSLESS.getTransferSyntaxUID().equals(syntax)
-                || TransferSyntax.JPEGLS_NEAR_LOSSLESS.getTransferSyntaxUID().equals(syntax))) {
-          dcmFlags |= Imgcodecs.DICOM_FLAG_FORCE_RGB_CONVERSION;
-        }
-        if (bigendian) {
-          dcmFlags |= Imgcodecs.DICOM_FLAG_BIGENDIAN;
-        }
-        if (dataType == DataBuffer.TYPE_FLOAT || dataType == DataBuffer.TYPE_DOUBLE) {
-          dcmFlags |= Imgcodecs.DICOM_FLAG_FLOAT;
-        }
-        if (UID.RLELossless.equals(syntax)) {
-          dcmFlags |= Imgcodecs.DICOM_FLAG_RLE;
-        }
-
-        MatOfDouble positions =
-            new MatOfDouble(
-                Arrays.stream(extParams.getSegmentPositions()).asDoubleStream().toArray());
-        MatOfDouble lengths =
-            new MatOfDouble(
-                Arrays.stream(extParams.getSegmentLengths()).asDoubleStream().toArray());
-
-        if (rawData) {
-          int bits = bitsStored <= 8 && bitsAllocated > 8 ? 9 : bitsStored; // Fix #94
-          int streamVR = pixeldataVR.vr.numEndianBytes();
-          MatOfInt dicomparams =
-              new MatOfInt(
-                  Imgcodecs.IMREAD_UNCHANGED,
-                  dcmFlags,
-                  TagD.getTagValue(this, Tag.Columns, Integer.class),
-                  TagD.getTagValue(this, Tag.Rows, Integer.class),
-                  0,
-                  TagD.getTagValue(this, Tag.SamplesPerPixel, Integer.class),
-                  bits,
-                  banded ? Imgcodecs.ILV_NONE : Imgcodecs.ILV_SAMPLE,
-                  streamVR);
-
-          if (UID.DeflatedExplicitVRLittleEndian.equals(syntax) && pixeldata != null) {
-            return ImageCV.toImageCV(
-                Imgcodecs.dicomRawMatRead(getRawData(pixeldata), dicomparams, pmi.name()));
-          }
-          return ImageCV.toImageCV(
-              Imgcodecs.dicomRawFileRead(
-                  cacheOriginalFile.get().getAbsolutePath(),
-                  positions,
-                  lengths,
-                  dicomparams,
-                  pmi.name()));
-        }
-        return ImageCV.toImageCV(
-            Imgcodecs.dicomJpgFileRead(
-                cacheOriginalFile.get().getAbsolutePath(),
-                positions,
-                lengths,
-                dcmFlags,
-                Imgcodecs.IMREAD_UNCHANGED));
-
-        // Mat buf = getMatBuffer(extParams);
-        // if (rawData) {
-        // MatOfInt dicomparams = new MatOfInt(Imgcodecs.IMREAD_UNCHANGED, dcmFlags,
-        // TagD.getTagValue(this, Tag.Columns, Integer.class),
-        // TagD.getTagValue(this, Tag.Rows, Integer.class),
-        // TagD.getTagValue(this, Tag.SamplesPerPixel, Integer.class), bitsStored,
-        // banded ? Imgcodecs.ILV_NONE : Imgcodecs.ILV_SAMPLE);
-        //
-        // return ImageCV.toImageCV(Imgcodecs.dicomRawRead(buf, dicomparams, pmi.name()));
-        // }
-        // return ImageCV.toImageCV(Imgcodecs.dicomJpgRead(buf, dcmFlags,
-        // Imgcodecs.IMREAD_UNCHANGED));
-      }
-    }
-    return null;
-  }
-
->>>>>>> ae75d9c3
   private MediaElement getSingleImage() {
     return getSingleImage(0);
   }
@@ -944,90 +813,6 @@
     return (Series<MediaElement>) series;
   }
 
-<<<<<<< HEAD
-=======
-  private boolean isRLELossless() {
-    return dis == null ? false : dis.getTransferSyntax().equals(UID.RLELossless);
-  }
-
-  private ExtendSegmentedInputImageStream buildSegmentedImageInputStream(int frameIndex)
-      throws IOException {
-    long[] offsets;
-    int[] length;
-
-    if (pixeldataFragments == null) {
-      readMetaData();
-      int width = TagD.getTagValue(this, Tag.Columns, Integer.class);
-      int height = TagD.getTagValue(this, Tag.Rows, Integer.class);
-      int samples = TagD.getTagValue(this, Tag.SamplesPerPixel, Integer.class);
-      int frameLength = pmi.frameLength(width, height, samples, bitsAllocated);
-
-      offsets = new long[1];
-      length = new int[offsets.length];
-      offsets[0] = pixeldata.offset() + (long) frameIndex * frameLength;
-      length[0] = frameLength;
-    } else {
-      int nbFragments = pixeldataFragments.size();
-
-      if (numberOfFrame >= nbFragments - 1) {
-        // nbFrames > nbFragments should never happen
-        offsets = new long[1];
-        length = new int[offsets.length];
-        int index = frameIndex < nbFragments - 1 ? frameIndex + 1 : nbFragments - 1;
-        BulkData bulkData = (BulkData) pixeldataFragments.get(index);
-        offsets[0] = bulkData.offset();
-        length[0] = bulkData.length();
-      } else {
-        if (numberOfFrame == 1) {
-          offsets = new long[nbFragments - 1];
-          length = new int[offsets.length];
-          for (int i = 0; i < length.length; i++) {
-            BulkData bulkData = (BulkData) pixeldataFragments.get(i + frameIndex + 1);
-            offsets[i] = bulkData.offset();
-            length[i] = bulkData.length();
-          }
-        } else {
-          // Multi-frames where each frames can have multiple fragments.
-          if (fragmentsPositions.isEmpty()) {
-            boolean jpeg2000 = tsuid.startsWith("1.2.840.10008.1.2.4.9");
-            try (ImageInputStream srcStream = ImageIO.createImageInputStream(new File(uri))) {
-              for (int i = 1; i < nbFragments; i++) {
-                BulkData bulkData = (BulkData) pixeldataFragments.get(i);
-                ImageInputStream stream =
-                    new org.dcm4che3.imageio.stream.SegmentedInputImageStream(
-                        srcStream, bulkData.offset(), bulkData.length(), false);
-                if (jpeg2000 ? decodeJpeg2000(stream) : decodeJpeg(stream)) {
-                  fragmentsPositions.add(i);
-                }
-              }
-            }
-          }
-
-          if (fragmentsPositions.size() == numberOfFrame) {
-            int start = fragmentsPositions.get(frameIndex);
-            int end =
-                (frameIndex + 1) >= fragmentsPositions.size()
-                    ? nbFragments
-                    : fragmentsPositions.get(frameIndex + 1);
-
-            offsets = new long[end - start];
-            length = new int[offsets.length];
-            for (int i = 0; i < offsets.length; i++) {
-              BulkData bulkData = (BulkData) pixeldataFragments.get(start + i);
-              offsets[i] = bulkData.offset();
-              length[i] = bulkData.length();
-            }
-          } else {
-            throw new IOException("Cannot match all the fragments to all the frames!");
-          }
-        }
-      }
-    }
-    return new ExtendSegmentedInputImageStream(
-        fileCache.getOriginalFile().orElse(null), offsets, length);
-  }
-
->>>>>>> ae75d9c3
   public boolean isSkipLargePrivate() {
     return skipLargePrivate;
   }
@@ -1092,7 +877,6 @@
     }
     Path path = file.get().toPath();
 
-<<<<<<< HEAD
     DicomImageReader reader = new DicomImageReader(Transcoder.dicomImageReaderSpi);
     try (DicomFileInputStream inputStream = new DicomFileInputStream(path)) {
       reader.setInput(inputStream);
@@ -1101,21 +885,6 @@
       this.numberOfFrame = dcm.getInt(Tag.NumberOfFrames, 0);
       VR.Holder pixeldataVR = new VR.Holder();
       Object pixdata = dcm.getValue(Tag.PixelData, pixeldataVR);
-=======
-      iis.seek(0L);
-      dis = new DicomInputStream(new ImageInputStreamAdapter(iis));
-      dis.setIncludeBulkData(IncludeBulkData.URI);
-      dis.setBulkDataDescriptor(DicomCodec.BULKDATA_DESCRIPTOR);
-      // avoid a copy of pixeldata into temporary file
-      dis.setURI(uri.toString());
-      Attributes fmi = dis.readFileMetaInformation();
-      Attributes ds = dis.readDataset();
-      if (fmi == null) {
-        fmi = ds.createFileMetaInformation(dis.getTransferSyntax());
-      }
-      DicomMetaData metadata = new DicomMetaData(fmi, ds);
-      Object pixdata = ds.getValue(Tag.PixelData, pixeldataVR);
->>>>>>> ae75d9c3
       if (pixdata == null) {
         pixdata = dcm.getValue(Tag.FloatPixelData, pixeldataVR);
       }

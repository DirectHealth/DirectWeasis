--- conflicted
+++ resolved
@@ -68,12 +68,8 @@
 import org.weasis.dicom.param.DicomNode;
 import org.weasis.dicom.param.DicomProgress;
 import org.weasis.dicom.param.DicomState;
-<<<<<<< HEAD
 import org.weasis.dicom.web.ContentType;
 import org.weasis.dicom.web.DicomStowRS;
-=======
-import org.weasis.dicom.web.Multipart;
->>>>>>> ae75d9c3
 
 public class SendDicomView extends AbstractItemDialogPage implements ExportDicom {
 
@@ -227,8 +223,19 @@
           LOGGER.info("Dicom send: {}", state.getMessage());
         }
       } else if (selectedItem instanceof DicomWebNode) {
-<<<<<<< HEAD
-        DicomWebNode destination = (DicomWebNode) selectedItem;
+        final DicomWebNode node = (DicomWebNode) selectedItem;
+        AuthMethod auth = AuthenticationPersistence.getAuthMethod(node.getAuthMethodUid());
+        if (!OAuth2ServiceFactory.noAuth.equals(auth)) {
+          String oldCode = auth.getCode();
+          authMethod = auth;
+          if (authMethod.getToken() == null) {
+            return false;
+          }
+          if (!Objects.equals(oldCode, authMethod.getCode())) {
+            AuthenticationPersistence.saveMethod();
+          }
+        }
+
         try (DicomStowRS stowRS =
             new DicomStowRS(
                 destination.getUrl().toString(),
@@ -237,33 +244,13 @@
                 destination.getHeaders())) {
           for (String file : files) {
             stowRS.uploadDicom(Path.of(file));
-=======
-        final DicomWebNode node = (DicomWebNode) selectedItem;
-        AuthMethod auth = AuthenticationPersistence.getAuthMethod(node.getAuthMethodUid());
-        if (!OAuth2ServiceFactory.noAuth.equals(auth)) {
-          String oldCode = auth.getCode();
-          authMethod = auth;
-          if (authMethod.getToken() == null) {
-            return false;
-          }
-          if (!Objects.equals(oldCode, authMethod.getCode())) {
-            AuthenticationPersistence.saveMethod();
-          }
-        }
-
-        try (StowRS stowRS =
-            new StowRS(
-                node.getUrl().toString(),
-                Multipart.ContentType.DICOM,
-                AppProperties.WEASIS_NAME,
-                node.getHeaders())) {
+          }
           DicomState state = stowRS.uploadDicom(files, true, authMethod);
           if (state.getStatus() != Status.Success && state.getStatus() != Status.Cancel) {
             showErrorMessage(null, null, state);
->>>>>>> ae75d9c3
           }
         } catch (Exception e) {
-          showErrorMessage("Stow-RS error: {}", e, null); // NON-NLS
+          showErrorMessage("StowRS error: {}", e, null); // NON-NLS
         }
       }
     } finally {

<?xml version="1.0" encoding="UTF-8"?>
<project xmlns="http://maven.apache.org/POM/4.0.0" xmlns:xsi="http://www.w3.org/2001/XMLSchema-instance"
	xsi:schemaLocation="http://maven.apache.org/POM/4.0.0 http://maven.apache.org/maven-v4_0_0.xsd">
	<parent>
		<artifactId>weasis-parent</artifactId>
		<groupId>org.weasis</groupId>
		<!-- Remove "-SNAPSHOT" for release -->
		<version>3.0.1-SNAPSHOT</version>
		<relativePath>../weasis-parent/pom.xml</relativePath>
	</parent>
	<modelVersion>4.0.0</modelVersion>
	<artifactId>weasis-distributions</artifactId>
	<packaging>pom</packaging>
	<name>Weasis Distributions (WEB, portable, standalone)</name>

	<properties>
	 	<build.timestamp>${maven.build.timestamp}</build.timestamp>
   		<maven.build.timestamp.format>yyyy-MM-dd HH:mm</maven.build.timestamp.format>
		<project.build.sourceEncoding>UTF-8</project.build.sourceEncoding>
		<!-- dollar property to avoid replacing some variables when filtering resources files (ex. ${user.home} in config.properties) -->
		<dollar>$</dollar>
		<tmp.dir>${project.build.directory}/tmp</tmp.dir>
		<tmp.bundle.dir>${project.build.directory}/tmp/bundle</tmp.bundle.dir>

		<pack200.ext></pack200.ext>
		<windowsName>weasis-native</windowsName>
	</properties>

    <!-- Override for getting snapshot -->
	<repositories>
		<repository>
			<id>central</id>
			<name>Central Repository</name>
			<url>https://repo.maven.apache.org/maven2</url>
		</repository>
		<repository>
			<id>mvn-repo-master</id>
			<url>https://raw.github.com/nroduit/mvn-repo/master/</url>
		</repository>
	</repositories>

	<pluginRepositories>
		<!-- Force to use central first (override from super POM) -->
		<pluginRepository>
			<releases>
				<updatePolicy>never</updatePolicy>
			</releases>
			<snapshots>
				<enabled>false</enabled>
			</snapshots>
			<id>central</id>
			<name>Central Repository</name>
			<url>https://repo.maven.apache.org/maven2</url>
		</pluginRepository>
		<pluginRepository>
			<releases>
				<updatePolicy>never</updatePolicy>
			</releases>
			<snapshots>
				<enabled>false</enabled>
			</snapshots>
			<id>mvn-repo-master</id>
			<url>https://raw.github.com/nroduit/mvn-repo/master/</url>
		</pluginRepository>
	</pluginRepositories>

	<build>
		<plugins>
			<plugin>
				<groupId>org.apache.maven.plugins</groupId>
				<artifactId>maven-dependency-plugin</artifactId>
				<executions>
					<execution>
						<id>copy-bundles</id>
						<phase>process-resources</phase>
						<goals>
							<goal>copy</goal>
						</goals>
						<configuration>
							<artifactItems>

								<!-- ===================================== -->
								<!-- OSGI Framework and Launcher -->
								<!-- (only one version, referenced in JNLP) -->
								<!-- ===================================== -->
								<artifactItem>
									<groupId>org.apache.felix</groupId>
									<artifactId>org.apache.felix.framework</artifactId>
									<version>${felix.framework.version}</version>
									<outputDirectory>${tmp.dir}</outputDirectory>
									<destFileName>felix.jar</destFileName>
								</artifactItem>
								<artifactItem>
									<groupId>org.weasis.launcher</groupId>
									<artifactId>weasis-launcher</artifactId>
									<version>${app.version}</version>
									<outputDirectory>${tmp.dir}</outputDirectory>
									<destFileName>weasis-launcher.jar</destFileName>
								</artifactItem>
								<artifactItem>
									<groupId>org.weasis.thirdparty</groupId>
									<artifactId>substance</artifactId>
									<version>${substance.version}</version>
									<outputDirectory>${tmp.dir}</outputDirectory>
									<destFileName>substance.jar</destFileName>
								</artifactItem>

								<!-- ===================================== -->
								<!-- Felix bundles -->
								<!-- ===================================== -->
								<artifactItem>
									<groupId>org.apache.felix</groupId>
									<artifactId>org.apache.felix.gogo.runtime</artifactId>
									<version>${felix.gogo.version}</version>
									<outputDirectory>${tmp.bundle.dir}</outputDirectory>
								</artifactItem>
								<artifactItem>
									<groupId>org.apache.felix</groupId>
									<artifactId>org.apache.felix.gogo.shell</artifactId>
									<version>${felix.gogo.shell.version}</version>
									<outputDirectory>${tmp.bundle.dir}</outputDirectory>
								</artifactItem>
								<artifactItem>
									<groupId>org.apache.felix</groupId>
									<artifactId>org.apache.felix.gogo.command</artifactId>
									<version>${felix.gogo.command.version}</version>
									<outputDirectory>${tmp.bundle.dir}</outputDirectory>
								</artifactItem>
								<artifactItem>
									<groupId>org.apache.felix</groupId>
									<artifactId>org.apache.felix.scr</artifactId>
									<version>${felix.scr.version}</version>
									<outputDirectory>${tmp.bundle.dir}</outputDirectory>
								</artifactItem>
								<artifactItem>
									<groupId>org.apache.felix</groupId>
									<artifactId>org.apache.felix.metatype</artifactId>
									<version>${felix.metatype.version}</version>
									<outputDirectory>${tmp.bundle.dir}</outputDirectory>
								</artifactItem>
								<artifactItem>
									<groupId>org.apache.felix</groupId>
									<artifactId>org.apache.felix.prefs</artifactId>
									<version>${felix.prefs.version}</version>
									<outputDirectory>${tmp.bundle.dir}</outputDirectory>
								</artifactItem>
								<artifactItem>
									<groupId>org.apache.felix</groupId>
									<artifactId>org.apache.felix.bundlerepository</artifactId>
									<version>${felix.bundlerepository.version}</version>
									<outputDirectory>${tmp.bundle.dir}</outputDirectory>
								</artifactItem>
								<artifactItem>
									<groupId>org.apache.felix</groupId>
									<artifactId>org.apache.felix.configadmin</artifactId>
									<version>${felix.configadmin.version}</version>
									<outputDirectory>${tmp.bundle.dir}</outputDirectory>
								</artifactItem>

								<!-- ===================================== -->
								<!-- Other required bundles -->
								<!-- ===================================== -->
								<artifactItem>
									<groupId>org.slf4j</groupId>
									<artifactId>slf4j-api</artifactId>
									<version>${slf4j.version}</version>
									<outputDirectory>${tmp.bundle.dir}</outputDirectory>
								</artifactItem>
								<artifactItem>
									<groupId>org.apache.sling</groupId>
									<artifactId>org.apache.sling.commons.log</artifactId>
									<version>${sling.commons.log.version}</version>
									<outputDirectory>${tmp.bundle.dir}</outputDirectory>
								</artifactItem>
								<artifactItem>
									<groupId>org.weasis.thirdparty</groupId>
									<artifactId>docking-frames</artifactId>
									<version>${dockingframes.version}</version>
									<outputDirectory>${tmp.bundle.dir}</outputDirectory>
									<!-- Workaround to get a snapshot name without timestamp (download from nexus) -->
									<destFileName>docking-frames-${dockingframes.version}.jar</destFileName>
								</artifactItem>
								<artifactItem>
									<groupId>org.weasis.thirdparty.com.sun.media</groupId>
									<artifactId>vecmath</artifactId>
									<version>${com.sun.media.j3d.version}</version>
									<outputDirectory>${tmp.bundle.dir}</outputDirectory>
								</artifactItem>

								<!-- ===================================== -->
								<!-- Weasis Core bundles -->
								<!-- ===================================== -->
								<artifactItem>
									<groupId>org.weasis.core</groupId>
									<artifactId>weasis-core-api</artifactId>
									<version>${app.version}</version>
									<outputDirectory>${tmp.bundle.dir}</outputDirectory>
								</artifactItem>
								<artifactItem>
									<groupId>org.weasis.core</groupId>
									<artifactId>weasis-core-ui</artifactId>
									<version>${app.version}</version>
									<outputDirectory>${tmp.bundle.dir}</outputDirectory>
								</artifactItem>
								
								<!-- ===================================== -->
								<!-- Weasis OpenCV bundles -->
								<!-- ===================================== -->
								<artifactItem>
									<groupId>org.weasis.opencv</groupId>
									<artifactId>weasis-opencv-core</artifactId>
									<version>${project.version}</version>
									<outputDirectory>${tmp.bundle.dir}</outputDirectory>
								</artifactItem>
								<artifactItem>
									<groupId>org.weasis.opencv</groupId>
									<artifactId>weasis-opencv-core-linux-x86</artifactId>
									<version>${weasis.opencv.native.version}</version>
									<outputDirectory>${tmp.bundle.dir}</outputDirectory>
								</artifactItem>
								<artifactItem>
									<groupId>org.weasis.opencv</groupId>
									<artifactId>weasis-opencv-core-linux-x86-64</artifactId>
									<version>${weasis.opencv.native.version}</version>
									<outputDirectory>${tmp.bundle.dir}</outputDirectory>
								</artifactItem>
								<artifactItem>
									<groupId>org.weasis.opencv</groupId>
									<artifactId>weasis-opencv-core-macosx-x86-64</artifactId>
									<version>${weasis.opencv.native.version}</version>
									<outputDirectory>${tmp.bundle.dir}</outputDirectory>
								</artifactItem>
								<artifactItem>
									<groupId>org.weasis.opencv</groupId>
									<artifactId>weasis-opencv-core-windows-x86</artifactId>
									<version>${weasis.opencv.native.version}</version>
									<outputDirectory>${tmp.bundle.dir}</outputDirectory>
								</artifactItem>
								<artifactItem>
									<groupId>org.weasis.opencv</groupId>
									<artifactId>weasis-opencv-core-windows-x86-64</artifactId>
									<version>${weasis.opencv.native.version}</version>
									<outputDirectory>${tmp.bundle.dir}</outputDirectory>
								</artifactItem>


								<!-- ===================================== -->
								<!-- Weasis Imageio bundles -->
								<!-- ===================================== -->
								<artifactItem>
									<groupId>org.weasis.imageio</groupId>
									<artifactId>weasis-imageio-codec</artifactId>
									<version>${app.version}</version>
									<outputDirectory>${tmp.bundle.dir}</outputDirectory>
								</artifactItem>


								<!-- ===================================== -->
								<!-- Weasis Base bundles -->
								<!-- ===================================== -->
								<artifactItem>
									<groupId>org.weasis.base</groupId>
									<artifactId>weasis-base-ui</artifactId>
									<version>${app.version}</version>
									<outputDirectory>${tmp.bundle.dir}</outputDirectory>
								</artifactItem>
								<artifactItem>
									<groupId>org.weasis.base</groupId>
									<artifactId>weasis-base-viewer2d</artifactId>
									<version>${app.version}</version>
									<outputDirectory>${tmp.bundle.dir}</outputDirectory>
								</artifactItem>
								<artifactItem>
									<groupId>org.weasis.base</groupId>
									<artifactId>weasis-base-explorer</artifactId>
									<version>${app.version}</version>
									<outputDirectory>${tmp.bundle.dir}</outputDirectory>
								</artifactItem>

								<!-- ===================================== -->
								<!-- Weasis DICOM bundles -->
								<!-- ===================================== -->
								<artifactItem>
									<groupId>org.weasis.dicom</groupId>
									<artifactId>weasis-dicom-codec</artifactId>
									<version>${app.version}</version>
									<outputDirectory>${tmp.bundle.dir}</outputDirectory>
								</artifactItem>
								<artifactItem>
									<groupId>org.weasis.dicom</groupId>
									<artifactId>weasis-dicom-explorer</artifactId>
									<version>${app.version}</version>
									<outputDirectory>${tmp.bundle.dir}</outputDirectory>
								</artifactItem>
								<artifactItem>
									<groupId>org.weasis.dicom</groupId>
									<artifactId>weasis-dicom-viewer2d</artifactId>
									<version>${app.version}</version>
									<outputDirectory>${tmp.bundle.dir}</outputDirectory>
								</artifactItem>
								<artifactItem>
									<groupId>org.weasis.dicom</groupId>
									<artifactId>weasis-dicom-sr</artifactId>
									<version>${app.version}</version>
									<outputDirectory>${tmp.bundle.dir}</outputDirectory>
								</artifactItem>
								<artifactItem>
									<groupId>org.weasis.dicom</groupId>
									<artifactId>weasis-dicom-au</artifactId>
									<version>${app.version}</version>
									<outputDirectory>${tmp.bundle.dir}</outputDirectory>
								</artifactItem>
								<artifactItem>
									<groupId>org.weasis.dicom</groupId>
									<artifactId>weasis-dicom-send</artifactId>
									<version>${app.version}</version>
									<outputDirectory>${tmp.bundle.dir}</outputDirectory>
								</artifactItem>
								<artifactItem>
									<groupId>org.weasis.dicom</groupId>
									<artifactId>weasis-dicom-qr</artifactId>
									<version>${app.version}</version>
									<outputDirectory>${tmp.bundle.dir}</outputDirectory>
								</artifactItem>
								<artifactItem>
									<groupId>org.weasis.dicom</groupId>
<<<<<<< HEAD
									<artifactId>weasis-dicom-rt</artifactId>
									<version>${app.version}</version>
									<outputDirectory>${tmp.bundle.dir}</outputDirectory>
								</artifactItem>

=======
									<artifactId>weasis-dicom-wave</artifactId>
									<version>${app.version}</version>
									<outputDirectory>${tmp.bundle.dir}</outputDirectory>
								</artifactItem>
								
>>>>>>> 07c2afd8
								<!-- ===================================== -->
								<!-- Weasis Acquisition bundles -->
								<!-- ===================================== -->
								<artifactItem>
									<groupId>org.weasis.acquire</groupId>
									<artifactId>weasis-acquire-explorer</artifactId>
									<version>${app.version}</version>
									<outputDirectory>${tmp.bundle.dir}</outputDirectory>
								</artifactItem>
								<artifactItem>
									<groupId>org.weasis.acquire</groupId>
									<artifactId>weasis-acquire-editor</artifactId>
									<version>${app.version}</version>
									<outputDirectory>${tmp.bundle.dir}</outputDirectory>
								</artifactItem>

							</artifactItems>
						</configuration>
					</execution>

					<execution>
						<id>copy-bindex-lib</id>
						<phase>prepare-package</phase>
						<goals>
							<goal>copy</goal>
						</goals>

						<!-- Get lib to be used by antrun call to generate OSGI-OBR repository.xml -->
						<configuration>
							<stripVersion>true</stripVersion>
							<outputDirectory>${project.build.directory}/lib</outputDirectory>

							<artifactItems>
								<artifactItem>
									<groupId>org.osgi.util</groupId>
									<artifactId>bindex</artifactId>
									<version>2.2</version>
									<type>jar</type>
									<destFileName>bindex.jar</destFileName>
								</artifactItem>
							</artifactItems>
						</configuration>
					</execution>
				</executions>
			</plugin>

			<plugin>
				<groupId>org.apache.maven.plugins</groupId>
				<artifactId>maven-antrun-plugin</artifactId>
				<version>1.8</version>
				<executions>
					<execution>
						<id>add-trusted-library-attribute</id>
						<phase>process-resources</phase>
						<configuration>
							<target>
								<ant antfile="${basedir}/etc/build-trusted.xml">
									<target name="addTrustedLibraries" />
								</ant>
							</target>
						</configuration>
						<goals>
							<goal>run</goal>
						</goals>
					</execution>
					<execution>
						<id>bindex</id>
						<phase>package</phase>
						<goals>
							<goal>run</goal>
						</goals>
						<configuration>
							<target>
								<!-- Bindex Task helps to generate the repository.xml -->
								<taskdef name="bindex" classname="org.osgi.impl.bundle.bindex.ant.BindexTask" classpath="${project.build.directory}/lib/bindex.jar" />
								<bindex repositoryfile="${tmp.bundle.dir}/repository.xml" description="Weasis Bundle Repository"
									licenseurl="http://www.eclipse.org/legal/epl-v10.html" quiet="true" root="${tmp.bundle.dir}" name="Weasis Bundle Repository">
									<fileset dir="${tmp.bundle.dir}" includes="*.jar" />
								</bindex>
							</target>
						</configuration>
					</execution>
				</executions>
				<dependencies>
					<dependency>
						<groupId>ant-contrib</groupId>
						<artifactId>ant-contrib</artifactId>
						<version>1.0b3</version>
						<exclusions>
							<exclusion>
								<groupId>ant</groupId>
								<artifactId>ant</artifactId>
							</exclusion>
						</exclusions>
					</dependency>
					<dependency>
						<groupId>org.apache.ant</groupId>
						<artifactId>ant-nodeps</artifactId>
						<version>1.8.1</version>
					</dependency>
				</dependencies>
			</plugin>

			<plugin>
				<groupId>org.apache.maven.plugins</groupId>
				<artifactId>maven-assembly-plugin</artifactId>
				<executions>
					<execution>
						<id>zip-resources</id>
						<phase>prepare-package</phase>
						<goals>
							<goal>single</goal>
						</goals>
						<configuration>
							<attach>false</attach>
							<finalName>resources</finalName>
							<appendAssemblyId>false</appendAssemblyId>
							<descriptors>
								<descriptor>src/assembly/zip-resources.xml</descriptor>
							</descriptors>
							<outputDirectory>${project.build.directory}</outputDirectory>
						</configuration>
					</execution>
					<execution>
						<id>web</id>
						<phase>package</phase>
						<goals>
							<goal>single</goal>
						</goals>
						<configuration>
							<attach>true</attach>
							<finalName>weasis</finalName>
							<appendAssemblyId>false</appendAssemblyId>
							<outputDirectory>${project.build.directory}/web-dist</outputDirectory>
							<descriptors>
								<descriptor>src/assembly/web-dist.xml</descriptor>
							</descriptors>
						</configuration>
					</execution>
				</executions>
			</plugin>
		</plugins>
	</build>

	<dependencies>
		<dependency>
			<!-- http://www.tuckey.org/urlrewrite/ -->
			<groupId>org.tuckey</groupId>
			<artifactId>urlrewritefilter</artifactId>
			<version>4.0.4</version>
		</dependency>
	</dependencies>

	<profiles>
		<profile>
			<id>pack200</id>
			<properties>
				<pack200.ext>.pack.gz</pack200.ext>
			</properties>
			<build>
				<plugins>
					<plugin>
						<!-- normalize jar before signing -->
						<groupId>org.weasis.maven</groupId>
						<artifactId>maven-pack200-plugin</artifactId>
						<version>1.0.3</version>
						<executions>
							<execution>
								<id>sign</id>
								<phase>process-resources</phase>
								<goals>
									<goal>packFiles</goal>
								</goals>
								<configuration>
									<!-- packing requires removing all the old signatures, so if jarsigner.alias is not null jars are normalized -->
									<signed>${jarsigner.alias}</signed>
									<normalizeOnly>true</normalizeOnly>
									<archiveDirectory>${tmp.dir}</archiveDirectory>
									<includes>
										<include>**/*.jar</include>
									</includes>
									<excludes>
										<exclude>**/*-windows-*.jar</exclude>
										<exclude>**/*-linux-*.jar</exclude>
										<exclude>**/*-macosx-*.jar</exclude>
										<exclude>**/*-solaris-*.jar</exclude>
									</excludes>
								</configuration>
							</execution>
							<execution>
								<id>pack</id>
								<phase>compile</phase>
								<goals>
									<goal>packFiles</goal>
								</goals>
								<configuration>
									<archiveDirectory>${tmp.dir}</archiveDirectory>
									<includes>
										<include>**/*.jar</include>
									</includes>
									<excludes>
										<exclude>**/*.original.jar</exclude>
										<exclude>**/*-windows-*.jar</exclude>
										<exclude>**/*-linux-*.jar</exclude>
										<exclude>**/*-macosx-*.jar</exclude>
										<exclude>**/*-solaris-*.jar</exclude>
									</excludes>
								</configuration>
							</execution>
						</executions>
					</plugin>
				</plugins>
			</build>
		</profile>
		<profile>
			<id>jar.signer</id>
			<activation>
				<!-- Use your own certificate either: mvn package -Djarsigner.alias="alias" -Djarsigner.storepass="storepass" -Djarsigner.keystore="/etc/cert_keystore" 
					or : add properties in setting.xml (<jarsigner.alias>alias</jarsigner.alias>) -->
				<property>
					<name>jarsigner.alias</name>
				</property>
			</activation>
			<build>
				<plugins>
					<plugin>
						<groupId>org.apache.maven.plugins</groupId>
						<artifactId>maven-jarsigner-plugin</artifactId>
						<version>1.4</version>
						<!-- Uncomment and provide proxy server setting when it is necessary to reach
						     time stamping server from corporate network  -->
						<!--<configuration>-->
							<!--<arguments>-->
								<!--<argument>-J-Dhttp.proxyHost=</argument>-->
								<!--<argument>-J-Dhttp.proxyPort=</argument>-->
							<!--</arguments>-->
						<!--</configuration>-->
						<executions>
							<execution>
								<id>sign</id>
								<phase>process-resources</phase>
								<goals>
									<goal>sign</goal>
								</goals>
								<configuration>
									<removeExistingSignatures>true</removeExistingSignatures>
									<archiveDirectory>${tmp.dir}</archiveDirectory>
									<includes>
										<include>**/*.jar</include>
									</includes>
								</configuration>
							</execution>
						</executions>
					</plugin>
				</plugins>
			</build>
		</profile>
		<profile>
			<id>portable.builder</id>
			<activation>
				<!-- Build Portable Version -->
				<property>
					<name>portable</name>
					<value>true</value>
				</property>
			</activation>
			<build>
				<plugins>
					<plugin>
						<groupId>com.akathist.maven.plugins.launch4j</groupId>
						<artifactId>launch4j-maven-plugin</artifactId>
						<version>1.7.21</version>
						<executions>
							<execution>
								<id>l4j-clui</id>
								<phase>package</phase>
								<goals>
									<goal>launch4j</goal>
								</goals>
								<configuration>
									<headerType>gui</headerType>
									<dontWrapJar>true</dontWrapJar>
									<outfile>${project.build.directory}/tmp/viewer-win32.exe</outfile>
									<jar>weasis/weasis-launcher.jar</jar>
									<errTitle>weasis</errTitle>
									<!-- The custom process feature was dropped in 3.1.0-beta2, this was designed for windows 98/xp. -->
									<!-- Set the process name as the executable filename -->
									<!-- <customProcName>true</customProcName> -->
									<icon>etc/weasis.ico</icon>
									<cmdLine>$dicom:get --portable</cmdLine>
									<!-- Setting it to . will change the current dir to the same directory as the executable -->
									<chdir>.</chdir>
									<classPath>
										<mainClass>org.weasis.launcher.WeasisLauncher</mainClass>
										<addDependencies>false</addDependencies>
										<!-- <preCp>weasis\felix.jar;weasis\substance.jar</preCp> -->
										<preCp>weasis\*.jar</preCp>
									</classPath>
									<singleInstance>
										<!-- To disable singleInstance in portable version simply set windowsName property empty -->
										<!-- $ mvn clean package -Dportable=true -DwindowsName= -->
										<mutexName>${windowsName}</mutexName>
									</singleInstance>
									<jre>
										<path>jre/windows</path>
										<minVersion>1.8.0</minVersion>
										<maxVersion></maxVersion>
										<initialHeapSize>64</initialHeapSize>
										<maxHeapSize>768</maxHeapSize>
										<!-- Optional, defaults to 64/32; Allows to select between 64-bit and 32-bit runtimes: 1) "64" Use only 64-bit 
											runtimes. 2) "64/32" Use 64-bit runtimes if available, otherwise use 32-bit. 3) "32/64" Use 32-bit runtimes if available, 
											otherwise use 64-bit. 4) "32" Use only 32-bit runtimes -->
										<runtimeBits>32/64</runtimeBits>
										<!-- Optional, defaults to false which treats the bundled JRE as the primary runtime. When set to true, the bundled 
											JRE will only be used in case the mix/max version search fails. This can be used as a fallback option if the user does not 
											have the required Java installed and the bundled JRE is provided on a CD or shared network location. -->
										<bundledJreAsFallback>true</bundledJreAsFallback>
										<opts>
											<opt>-Dweasis.portable.dir=&quot;%EXEDIR%&quot;</opt>
										</opts>
									</jre>
								</configuration>
							</execution>
						</executions>
					</plugin>
					<plugin>
						<groupId>org.apache.maven.plugins</groupId>
						<artifactId>maven-dependency-plugin</artifactId>
						<version>3.0.1</version>
						<executions>
							<execution>
								<id>unpack-i18njar</id>
								<phase>package</phase>
								<goals>
									<goal>unpack</goal>
								</goals>
								<configuration>
									<artifactItems>
										<artifactItem>
											<groupId>org.weasis</groupId>
											<artifactId>weasis-i18n-dist</artifactId>
											<version>2.0.0-SNAPSHOT</version>
											<type>zip</type>
											<outputDirectory>${project.build.directory}/tmp/bundle-i18n</outputDirectory>
										</artifactItem>
									</artifactItems>
								</configuration>
							</execution>
						</executions>
					</plugin>
					<plugin>
						<groupId>org.apache.maven.plugins</groupId>
						<artifactId>maven-assembly-plugin</artifactId>
						<version>3.0.0</version>
						<executions>
							<execution>
								<id>portable</id>
								<phase>package</phase>
								<goals>
									<goal>single</goal>
								</goals>
								<configuration>
									<attach>true</attach>
									<finalName>weasis-portable</finalName>
									<appendAssemblyId>false</appendAssemblyId>
									<outputDirectory>${project.build.directory}/portable-dist</outputDirectory>
									<descriptors>
										<descriptor>src/assembly/portable-dist.xml</descriptor>
									</descriptors>
								</configuration>
							</execution>
						</executions>
					</plugin>
				</plugins>
			</build>
		</profile>
	</profiles>

</project><|MERGE_RESOLUTION|>--- conflicted
+++ resolved
@@ -324,19 +324,16 @@
 								</artifactItem>
 								<artifactItem>
 									<groupId>org.weasis.dicom</groupId>
-<<<<<<< HEAD
 									<artifactId>weasis-dicom-rt</artifactId>
 									<version>${app.version}</version>
 									<outputDirectory>${tmp.bundle.dir}</outputDirectory>
 								</artifactItem>
-
-=======
+                                <artifactItem>
 									<artifactId>weasis-dicom-wave</artifactId>
 									<version>${app.version}</version>
 									<outputDirectory>${tmp.bundle.dir}</outputDirectory>
 								</artifactItem>
 								
->>>>>>> 07c2afd8
 								<!-- ===================================== -->
 								<!-- Weasis Acquisition bundles -->
 								<!-- ===================================== -->

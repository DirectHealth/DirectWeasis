/*
 * Copyright (c) 2009-2020 Weasis Team and other contributors.
 *
 * This program and the accompanying materials are made available under the terms of the Eclipse
 * Public License 2.0 which is available at https://www.eclipse.org/legal/epl-2.0, or the Apache
 * License, Version 2.0 which is available at https://www.apache.org/licenses/LICENSE-2.0.
 *
 * SPDX-License-Identifier: EPL-2.0 OR Apache-2.0
 */
package org.weasis.core.ui.pref;

import java.awt.Color;
import java.awt.Font;
import java.awt.GraphicsConfiguration;
import java.awt.GraphicsDevice;
import java.awt.GraphicsEnvironment;
import java.awt.Rectangle;
import java.util.ArrayList;
import java.util.List;
import javax.swing.JSpinner;
import javax.swing.SpinnerNumberModel;
import org.osgi.service.prefs.Preferences;
import org.weasis.core.api.gui.util.GuiUtils;
import org.weasis.core.api.service.BundlePreferences;
import org.weasis.core.api.util.FontItem;
import org.weasis.core.ui.editor.image.MeasureToolBar;
import org.weasis.core.ui.editor.image.dockable.MeasureTool;
import org.weasis.core.ui.model.graphic.Graphic;
import org.weasis.core.ui.model.utils.ImageStatistics;
import org.weasis.core.ui.model.utils.bean.Measurement;

public class ViewSetting {
  public static final String PREFERENCE_NODE = "view2d.default";
  public static final FontItem DEFAULT_FONT = FontItem.SMALL_SEMIBOLD;
  private FontItem fontItem;
  private boolean drawOnlyOnce;
  private boolean filled;
  private float fillOpacity;
  private Color lineColor;

  private final SpinnerNumberModel spinnerModel = new SpinnerNumberModel(1, 1, 8, 1);
  private boolean basicStatistics;
  private boolean moreStatistics;
  private final List<Monitor> monitors = new ArrayList<>(2);

  public ViewSetting() {
    this.fontItem = DEFAULT_FONT;
    this.drawOnlyOnce = true;
    this.filled = Graphic.DEFAULT_FILLED;
    this.fillOpacity = Graphic.DEFAULT_FILL_OPACITY;
    this.lineColor = Graphic.DEFAULT_COLOR;
    this.basicStatistics = true;
    this.moreStatistics = true;
    spinnerModel.addChangeListener(
<<<<<<< HEAD
        e -> {
          if (spinnerModel.getValue() instanceof Integer intVal) {
            setLineWidth(intVal);
=======
        _ -> {
          if (spinnerModel.getValue() instanceof Integer intVal) {
            setLineWidth(intVal);
            MeasureTool.updateMeasureProperties();
>>>>>>> 71c487ed
          }
        });
  }

  public void applyPreferences(Preferences prefs) {
    if (prefs != null) {
      Preferences p = prefs.node(ViewSetting.PREFERENCE_NODE);
      Preferences font = p.node("font"); // NON-NLS
      String fontKey = font.get("type", DEFAULT_FONT.getKey()); // NON-NLS
      this.fontItem = FontItem.getFontItem(fontKey, DEFAULT_FONT);

      Preferences draw = p.node("drawing"); // NON-NLS
      drawOnlyOnce = draw.getBoolean("once", drawOnlyOnce); // NON-NLS
      int lineWidth = draw.getInt("width", Graphic.DEFAULT_LINE_THICKNESS.intValue()); // NON-NLS
      setLineWidth(lineWidth);
      int rgb = draw.getInt("color", Graphic.DEFAULT_COLOR.getRGB()); // NON-NLS
      lineColor = new Color(rgb, true);
      filled = draw.getBoolean("fill", Graphic.DEFAULT_FILLED); // NON-NLS
      fillOpacity = draw.getFloat("fillOpacity", Graphic.DEFAULT_FILL_OPACITY); // NON-NLS

      Preferences stats = p.node("statistics"); // NON-NLS
      basicStatistics = stats.getBoolean("basic", basicStatistics); // NON-NLS
      moreStatistics = stats.getBoolean("more", moreStatistics); // NON-NLS

      ImageStatistics.IMAGE_PIXELS.setComputed(basicStatistics);
      ImageStatistics.IMAGE_MIN.setComputed(basicStatistics);
      ImageStatistics.IMAGE_MAX.setComputed(basicStatistics);
      ImageStatistics.IMAGE_MEAN.setComputed(basicStatistics);

      ImageStatistics.IMAGE_MEDIAN.setComputed(moreStatistics);
      ImageStatistics.IMAGE_STD.setComputed(moreStatistics);
      ImageStatistics.IMAGE_SKEW.setComputed(moreStatistics);
      ImageStatistics.IMAGE_KURTOSIS.setComputed(moreStatistics);
      ImageStatistics.IMAGE_ENTROPY.setComputed(moreStatistics);

      String labels = stats.get("label", null); // NON-NLS
      if (labels != null) {
        String[] items = labels.split(",");
        for (String item : items) {
          String[] val = item.split(":");
          if (val.length == 2) {
            for (Measurement m : ImageStatistics.ALL_MEASUREMENTS) {
              if (val[0].equals(String.valueOf(m.getId()))) {
                m.setGraphicLabel(isTrueValue(val[1]));
                break;
              }
            }
          }
        }
      }

      // Forget the Selection Graphic
      for (int i = 1; i < MeasureToolBar.getMeasureGraphicList().size(); i++) {
        Graphic graph = MeasureToolBar.getMeasureGraphicList().get(i);
        List<Measurement> list = graph.getMeasurementList();
        if (list != null && !list.isEmpty()) {
          Preferences gpref = p.node(graph.getClass().getSimpleName());
          labels = gpref.get("label", null); // NON-NLS
          if (labels != null) {
            String[] items = labels.split(",");
            for (String item : items) {
              String[] val = item.split(":");
              if (val.length == 2) {
                for (Measurement m : list) {
                  if (val[0].equals(String.valueOf(m.getId()))) {
                    m.setGraphicLabel(isTrueValue(val[1]));
                    break;
                  }
                }
              }
            }
          }
        }
      }
    }
  }

  public List<Monitor> getMonitors() {
    return new ArrayList<>(monitors);
  }

  public Monitor getMonitor(GraphicsDevice device) {
    for (Monitor m : monitors) {
      if (m.getGraphicsDevice() == device) {
        return m;
      }
    }
    return null;
  }

  public void initMonitors() {
    monitors.clear();
    GraphicsEnvironment ge = GraphicsEnvironment.getLocalGraphicsEnvironment();
    GraphicsDevice[] gd = ge.getScreenDevices();

    for (GraphicsDevice graphicsDevice : gd) {
      final GraphicsConfiguration config = graphicsDevice.getDefaultConfiguration();
      if (config == null || graphicsDevice.getType() != GraphicsDevice.TYPE_RASTER_SCREEN) {
        continue;
      }

      Monitor monitor = new Monitor(graphicsDevice);
      String screen = buildScreenItem(monitor);
      double pitch = GuiUtils.getUICore().getLocalPersistence().getDoubleProperty(screen, 0.0);
      monitor.setRealScaleFactor(pitch);
      monitors.add(monitor);
    }
  }

  static String buildScreenItem(Monitor monitor) {
    StringBuilder buf = new StringBuilder("screen."); // NON-NLS
    buf.append(monitor.getMonitorID());
    Rectangle b = monitor.getBounds();
    buf.append(".");
    buf.append(b.width);
    buf.append("x");
    buf.append(b.height);
    buf.append(".pitch");
    return buf.toString();
  }

  private static boolean isTrueValue(String val) {
    return "1".equals(val.trim());
  }

  private static void writeLabels(StringBuilder buffer, Measurement m) {
    buffer.append(m.getId());
    buffer.append(":");
    buffer.append(m.getGraphicLabel() ? "1" : "0"); // NON-NLS
  }

  public void savePreferences(Preferences prefs) {
    if (prefs != null) {
      Preferences p = prefs.node(ViewSetting.PREFERENCE_NODE);
      Preferences font = p.node("font"); // NON-NLS
      BundlePreferences.putStringPreferences(font, "type", getFontItem().getKey()); // NON-NLS

      Preferences draw = p.node("drawing"); // NON-NLS
      BundlePreferences.putBooleanPreferences(draw, "once", drawOnlyOnce); // NON-NLS
      BundlePreferences.putIntPreferences(draw, "width", getLineWidth()); // NON-NLS
      BundlePreferences.putIntPreferences(draw, "color", lineColor.getRGB()); // NON-NLS
      BundlePreferences.putBooleanPreferences(draw, "fill", filled); // NON-NLS
      BundlePreferences.putFloatPreferences(draw, "fillOpacity", fillOpacity); // NON-NLS

      Preferences stats = p.node("statistics"); // NON-NLS
      BundlePreferences.putBooleanPreferences(stats, "basic", basicStatistics); // NON-NLS
      BundlePreferences.putBooleanPreferences(stats, "more", moreStatistics); // NON-NLS
      StringBuilder buffer = new StringBuilder();
      writeLabels(buffer, ImageStatistics.ALL_MEASUREMENTS[0]);
      for (int i = 1; i < ImageStatistics.ALL_MEASUREMENTS.length; i++) {
        buffer.append(",");
        writeLabels(buffer, ImageStatistics.ALL_MEASUREMENTS[i]);
      }
      BundlePreferences.putStringPreferences(stats, "label", buffer.toString()); // NON-NLS

      // Forget the Selection Graphic
      for (int i = 1; i < MeasureToolBar.getMeasureGraphicList().size(); i++) {
        Graphic graph = MeasureToolBar.getMeasureGraphicList().get(i);
        List<Measurement> list = graph.getMeasurementList();
        if (list != null && !list.isEmpty()) {
          Preferences gpref = p.node(graph.getClass().getSimpleName());
          buffer = new StringBuilder();
          writeLabels(buffer, list.getFirst());
          for (int j = 1; j < list.size(); j++) {
            buffer.append(",");
            writeLabels(buffer, list.get(j));
          }
          BundlePreferences.putStringPreferences(gpref, "label", buffer.toString()); // NON-NLS
        }
      }
    }
  }

  public void setFontItem(FontItem fontItem) {
    this.fontItem = fontItem == null ? DEFAULT_FONT : fontItem;
  }

  public Font getFont() {
    return getFontItem().getFont();
  }

  public FontItem getFontItem() {
    FontItem item = fontItem;
    return item == null ? DEFAULT_FONT : fontItem;
  }

  public void setDrawOnlyOnce(boolean drawOnlyOnce) {
    this.drawOnlyOnce = drawOnlyOnce;
  }

  public boolean isDrawOnlyOnce() {
    return drawOnlyOnce;
  }

  public Color getLineColor() {
    return lineColor;
  }

  public void setLineColor(Color lineColor) {
    this.lineColor = lineColor;
  }

  public int getLineWidth() {
    return (int) spinnerModel.getValue();
  }

  public void setLineWidth(int lineWidth) {
    spinnerModel.setValue(Math.max(1, Math.min(8, lineWidth)));
  }

  public boolean isFilled() {
    return filled;
  }

  public void setFilled(boolean filled) {
    this.filled = filled;
  }

  public float getFillOpacity() {
    return fillOpacity;
  }

  public void setFillOpacity(float fillOpacity) {
    this.fillOpacity = fillOpacity;
  }

  public boolean isBasicStatistics() {
    return basicStatistics;
  }

  public void setBasicStatistics(boolean basicStatistics) {
    this.basicStatistics = basicStatistics;
  }

  public boolean isMoreStatistics() {
    return moreStatistics;
  }

  public void setMoreStatistics(boolean moreStatistics) {
    this.moreStatistics = moreStatistics;
  }

  public void initLineWidthSpinner(JSpinner spinner) {
    spinner.setModel(spinnerModel);
    GuiUtils.formatCheckAction(spinner);
  }
}<|MERGE_RESOLUTION|>--- conflicted
+++ resolved
@@ -52,16 +52,10 @@
     this.basicStatistics = true;
     this.moreStatistics = true;
     spinnerModel.addChangeListener(
-<<<<<<< HEAD
-        e -> {
-          if (spinnerModel.getValue() instanceof Integer intVal) {
-            setLineWidth(intVal);
-=======
         _ -> {
           if (spinnerModel.getValue() instanceof Integer intVal) {
             setLineWidth(intVal);
             MeasureTool.updateMeasureProperties();
->>>>>>> 71c487ed
           }
         });
   }

--- conflicted
+++ resolved
@@ -554,14 +554,10 @@
             if (series.getFileSize() > 0.0) {
                 g2d.drawString(FileUtil.formatSize(series.getFileSize()), x + 2, hbleft - 12);
             }
-<<<<<<< HEAD
-            g2d.translate(thumbnailSize - bar.getWidth() + x - 2, thumbnailSize - bar.getHeight() + y - 2);
-=======
             // Draw in the bottom right corner of thumbnail space;
             int shiftx = thumbnailSize - bar.getWidth();
             int shifty = thumbnailSize - bar.getHeight();
             g2d.translate(shiftx, shifty);
->>>>>>> 2c7606a9
             bar.paint(g2d);
             g2d.translate(-shiftx, -shifty);
         }

/*******************************************************************************
 * Copyright (c) 2016 Weasis Team and others.
 * All rights reserved. This program and the accompanying materials
 * are made available under the terms of the Eclipse Public License v1.0
 * which accompanies this distribution, and is available at
 * http://www.eclipse.org/legal/epl-v10.html
 *
 * Contributors:
 *     Nicolas Roduit - initial API and implementation
 *******************************************************************************/
package org.weasis.core.api.media.data;

import java.awt.Component;
import java.awt.Dimension;
import java.awt.FontMetrics;
import java.awt.Graphics;
import java.awt.Graphics2D;
import java.awt.RenderingHints;
import java.awt.event.KeyListener;
import java.awt.event.MouseListener;
import java.awt.event.MouseMotionListener;
import java.awt.event.MouseWheelListener;
import java.awt.geom.AffineTransform;
import java.io.File;
import java.io.IOException;
import java.util.concurrent.Callable;
import java.util.concurrent.ExecutionException;
import java.util.concurrent.ExecutorService;
import java.util.concurrent.Future;
import java.util.concurrent.atomic.AtomicBoolean;

import javax.swing.Icon;
import javax.swing.ImageIcon;
import javax.swing.JLabel;
import javax.swing.SwingConstants;
import javax.swing.SwingWorker;

import org.opencv.core.MatOfInt;
import org.opencv.imgcodecs.Imgcodecs;
import org.slf4j.Logger;
import org.slf4j.LoggerFactory;
import org.weasis.core.api.Messages;
import org.weasis.core.api.gui.util.AppProperties;
import org.weasis.core.api.image.OpManager;
import org.weasis.core.api.image.cv.ImageCV;
import org.weasis.core.api.image.cv.ImageProcessor;
import org.weasis.core.api.media.MimeInspector;
import org.weasis.core.api.util.FileUtil;
import org.weasis.core.api.util.FontTools;
import org.weasis.core.api.util.ThreadUtil;

@SuppressWarnings("serial")
public class Thumbnail extends JLabel {
    private static final Logger LOGGER = LoggerFactory.getLogger(Thumbnail.class);

    public static final File THUMBNAIL_CACHE_DIR =
        AppProperties.buildAccessibleTempDirectory(AppProperties.FILE_CACHE_DIR.getName(), "thumb"); //$NON-NLS-1$
    public static final ExecutorService THUMB_LOADER = ThreadUtil.buildNewSingleThreadExecutor("Thumbnail Loader"); //$NON-NLS-1$

    public static final RenderingHints DownScaleQualityHints =
        new RenderingHints(RenderingHints.KEY_RENDERING, RenderingHints.VALUE_RENDER_QUALITY);

    public static final int MIN_SIZE = 48;
    public static final int DEFAULT_SIZE = 112;
    public static final int MAX_SIZE = 256;

    private static final NativeCache<Thumbnail, PlanarImage> mCache = new NativeCache<Thumbnail, PlanarImage>(30_000_000) {

        @Override
        protected void afterEntryRemove(Thumbnail key, PlanarImage img) {
            if(img != null){
                img.release();
            }
        }
    };

    protected volatile boolean readable = true;
    protected volatile AtomicBoolean loading = new AtomicBoolean(false);
    protected File thumbnailPath = null;
    protected int thumbnailSize;

    public Thumbnail(int thumbnailSize) {
        super(null, null, SwingConstants.CENTER);
        this.thumbnailSize = thumbnailSize;
    }

    public Thumbnail(final MediaElement media, int thumbnailSize, boolean keepMediaCache, OpManager opManager) {
        super(null, null, SwingConstants.CENTER);
        if (media == null) {
            throw new IllegalArgumentException("image cannot be null"); //$NON-NLS-1$
        }
        this.thumbnailSize = thumbnailSize;
        init(media, keepMediaCache, opManager);
    }

    /**
     * @param media
     * @param keepMediaCache
     *            if true will remove the media from cache after building the thumbnail. Only when media is an image.
     */
    protected void init(MediaElement media, boolean keepMediaCache, OpManager opManager) {
        this.setFont(FontTools.getFont10());
        buildThumbnail(media, keepMediaCache, opManager);
    }

    public void registerListeners() {
        removeMouseAndKeyListener();
    }

    public static PlanarImage createThumbnail(PlanarImage source) {
        if (source == null) {
            return null;
        }
        return ImageProcessor.buildThumbnail(source, new Dimension(Thumbnail.MAX_SIZE, Thumbnail.MAX_SIZE), true);
    }

    protected synchronized void buildThumbnail(MediaElement media, boolean keepMediaCache, OpManager opManager) {
        Icon icon = MimeInspector.unknownIcon;
        String type = Messages.getString("Thumbnail.unknown"); //$NON-NLS-1$
        if (media != null) {
            String mime = media.getMimeType();
            if (mime != null) {
                if (mime.startsWith("image")) { //$NON-NLS-1$
                    type = Messages.getString("Thumbnail.img"); //$NON-NLS-1$
                    icon = MimeInspector.imageIcon;
                } else if (mime.startsWith("video")) { //$NON-NLS-1$
                    type = Messages.getString("Thumbnail.video"); //$NON-NLS-1$
                    icon = MimeInspector.videoIcon;
                } else if (mime.startsWith("audio")) { //$NON-NLS-1$
                    type = Messages.getString("Thumbnail.audio"); //$NON-NLS-1$
                    icon = MimeInspector.audioIcon;
                } else if (mime.equals("sr/dicom")) { //$NON-NLS-1$
                    type = Messages.getString("Thumbnail.dicom_sr"); //$NON-NLS-1$
                    icon = MimeInspector.textIcon;
                } else if (mime.startsWith("txt")) { //$NON-NLS-1$
                    type = Messages.getString("Thumbnail.text"); //$NON-NLS-1$
                    icon = MimeInspector.textIcon;
                } else if (mime.endsWith("html")) { //$NON-NLS-1$
                    type = Messages.getString("Thumbnail.html"); //$NON-NLS-1$
                    icon = MimeInspector.htmlIcon;
                } else if (mime.equals("application/pdf")) { //$NON-NLS-1$
                    type = Messages.getString("Thumbnail.pdf"); //$NON-NLS-1$
                    icon = MimeInspector.pdfIcon;
                } else {
                    type = mime;
                }
            }
        }
        setIcon(media, icon, type, keepMediaCache, opManager);
    }

    private void setIcon(final MediaElement media, final Icon mime, final String type, final boolean keepMediaCache,
        OpManager opManager) {
        this.setSize(thumbnailSize, thumbnailSize);

        ImageIcon icon = new ImageIcon() {

            @Override
            public void paintIcon(Component c, Graphics g, int x, int y) {
                Graphics2D g2d = (Graphics2D) g;
                int width = thumbnailSize;
                int height = thumbnailSize;
                final PlanarImage thumbnail = Thumbnail.this.getImage(media, keepMediaCache, opManager);
                if (thumbnail == null) {
                    FontMetrics fontMetrics = g2d.getFontMetrics();
                    int fheight = y + (thumbnailSize - fontMetrics.getAscent() + 5 - mime.getIconHeight()) / 2;
                    mime.paintIcon(c, g2d, x + (thumbnailSize - mime.getIconWidth()) / 2, fheight);

                    int startx = x + (thumbnailSize - fontMetrics.stringWidth(type)) / 2;
                    g2d.drawString(type, startx, fheight + mime.getIconHeight() + fontMetrics.getAscent() + 5);
                } else {
                    width = thumbnail.width();
                    height = thumbnail.height();
                    x += (thumbnailSize - width) / 2;
                    y += (thumbnailSize - height) / 2;
                    g2d.drawImage(ImageProcessor.toBufferedImage(thumbnail), AffineTransform.getTranslateInstance(x, y),
                        null);
                }
                drawOverIcon(g2d, x, y, width, height);
            }

            @Override
            public int getIconWidth() {
                return thumbnailSize;
            }

            @Override
            public int getIconHeight() {
                return thumbnailSize;
            }
        };
        setIcon(icon);
    }

    protected void drawOverIcon(Graphics2D g2d, int x, int y, int width, int height) {

    }

    public File getThumbnailPath() {
        return thumbnailPath;
    }

    public synchronized PlanarImage getImage(final MediaElement media, final boolean keepMediaCache,
        final OpManager opManager) {
        PlanarImage cacheImage;
        if ((cacheImage = mCache.get(this)) == null && readable && loading.compareAndSet(false, true)) {
            try {
                SwingWorker<Boolean, String> thumbnailReader = new SwingWorker<Boolean, String>() {
                    @Override
                    protected void done() {
                        repaint();
                    }

                    @Override
                    protected Boolean doInBackground() throws Exception {
                        loadThumbnail(media, keepMediaCache, opManager);
                        return Boolean.TRUE;
                    }

                };
                THUMB_LOADER.execute(thumbnailReader);
            } catch (Exception e) {
                LOGGER.error("Cannot build thumbnail!", e);//$NON-NLS-1$
                loading.set(false);
            }

        }
        return cacheImage;
    }

    private void loadThumbnail(final MediaElement media, final boolean keepMediaCache, final OpManager opManager)
        throws Exception {
        try {
            File file = thumbnailPath;
            boolean noPath = file == null || !file.canRead();
            if (noPath && media != null) {
                String path = (String) media.getTagValue(TagW.ThumbnailPath);
                if (path != null) {
                    file = new File(path);
                    if (file.canRead()) {
                        noPath = false;
                        thumbnailPath = file;
                    }
                }
            }
            if (noPath) {
                if (media instanceof ImageElement) {
                    final ImageElement image = (ImageElement) media;
                    PlanarImage imgPl = image.getImage(opManager);
                    if (imgPl != null) {
                        PlanarImage img = image.getRenderedImage(imgPl);
                        final PlanarImage thumb = createThumbnail(img);
                        try {
                            file = File.createTempFile("tumb_", ".jpg", Thumbnail.THUMBNAIL_CACHE_DIR); //$NON-NLS-1$ //$NON-NLS-2$
                        } catch (IOException e) {
                            LOGGER.error("Cannot create file for thumbnail!", e);//$NON-NLS-1$
                        }
                        try {
                            if (file != null) {
                                MatOfInt map = new MatOfInt(Imgcodecs.CV_IMWRITE_JPEG_QUALITY, 80);
                                if (ImageProcessor.writeImage(ImageCV.toMat(thumb), file, map)) {
                                    /*
                                     * Write the thumbnail in temp folder, better than getting the thumbnail directly
                                     * from t.getAsBufferedImage() (it is true if the image is big and cannot handle all
                                     * the tiles in memory)
                                     */
                                    image.setTag(TagW.ThumbnailPath, file.getPath());
                                    thumbnailPath = file;
                                    return;
                                } else {
                                    // out of memory
                                }

                            }

                            if (thumb == null || thumb.width() <= 0) {
                                readable = false;
                            } else {
                                mCache.put(this, thumb);
                            }
                        } finally {
                            if (!keepMediaCache) {
                                // Prevent to many files open on Linux (Ubuntu => 1024) and close image stream
                                image.removeImageFromCache();
                            }
                        }
                    } else {
                        readable = false;
                    }
                }
            } else {
                Load ref = new Load(file);
                // loading images sequentially, only one thread pool
                Future<PlanarImage> future = ImageElement.IMAGE_LOADER.submit(ref);
                PlanarImage thumb = null;
                try {
                    PlanarImage img = future.get();
                    if (img == null) {
                        thumb = null;
                    } else {
                        int width = img.width();
                        int height = img.height();
                        if (width > thumbnailSize || height > thumbnailSize) {
                            thumb =
                                ImageProcessor.buildThumbnail(img, new Dimension(thumbnailSize, thumbnailSize), true);
                        } else {
                            thumb = img;
                        }
                    }

                } catch (InterruptedException e) {
                    // Re-assert the thread's interrupted status
                    Thread.currentThread().interrupt();
                    // We don't need the result, so cancel the task too
                    future.cancel(true);
                } catch (ExecutionException e) {
                    LOGGER.error("Cannot read thumbnail pixel data!: {}", file, e);//$NON-NLS-1$
                }
                if ((thumb == null && media != null) || (thumb != null && thumb.width() <= 0)) {
                    readable = false;
                } else {
                    mCache.put(this, thumb);
                }
            }
        } finally {
            loading.set(false);
        }
    }

    public void dispose() {
        // Unload image from memory
<<<<<<< HEAD
        mCache.remove(this);

        if (thumbnailPath != null && thumbnailPath.getPath().startsWith(AppProperties.FILE_CACHE_DIR.getPath())) {
            FileUtil.delete(thumbnailPath);
=======
        if (imageSoftRef != null) {
            BufferedImage temp = imageSoftRef.get();
            if (temp != null) {
                temp.flush();
            }
            if (thumbnailPath != null && thumbnailPath.getPath().startsWith(AppProperties.FILE_CACHE_DIR.getPath())) {
                FileUtil.delete(thumbnailPath);
            }
>>>>>>> 1e26251f
        }

        removeMouseAndKeyListener();
    }

    public void removeMouseAndKeyListener() {
        MouseListener[] listener = this.getMouseListeners();
        MouseMotionListener[] motionListeners = this.getMouseMotionListeners();
        KeyListener[] keyListeners = this.getKeyListeners();
        MouseWheelListener[] wheelListeners = this.getMouseWheelListeners();
        for (int i = 0; i < listener.length; i++) {
            this.removeMouseListener(listener[i]);
        }
        for (int i = 0; i < motionListeners.length; i++) {
            this.removeMouseMotionListener(motionListeners[i]);
        }
        for (int i = 0; i < keyListeners.length; i++) {
            this.removeKeyListener(keyListeners[i]);
        }
        for (int i = 0; i < wheelListeners.length; i++) {
            this.removeMouseWheelListener(wheelListeners[i]);
        }
    }

    class Load implements Callable<PlanarImage> {

        private final File path;

        public Load(File path) {
            this.path = path;
        }

        @Override
        public PlanarImage call() throws Exception {
            return ImageProcessor.readImageWithCvException(path);
        }
    }

}<|MERGE_RESOLUTION|>--- conflicted
+++ resolved
@@ -329,21 +329,10 @@
 
     public void dispose() {
         // Unload image from memory
-<<<<<<< HEAD
         mCache.remove(this);
 
         if (thumbnailPath != null && thumbnailPath.getPath().startsWith(AppProperties.FILE_CACHE_DIR.getPath())) {
             FileUtil.delete(thumbnailPath);
-=======
-        if (imageSoftRef != null) {
-            BufferedImage temp = imageSoftRef.get();
-            if (temp != null) {
-                temp.flush();
-            }
-            if (thumbnailPath != null && thumbnailPath.getPath().startsWith(AppProperties.FILE_CACHE_DIR.getPath())) {
-                FileUtil.delete(thumbnailPath);
-            }
->>>>>>> 1e26251f
         }
 
         removeMouseAndKeyListener();

--- conflicted
+++ resolved
@@ -330,11 +330,7 @@
         }
     }
 
-<<<<<<< HEAD
     private Mat getCacheImage(Mat cacheImage, OpManager manager, boolean findMinMax) {
-=======
-    private PlanarImage getCacheImage(PlanarImage cacheImage, OpManager manager, boolean findMinMax) {
->>>>>>> 9c4e1cae
         if (findMinMax) {
             findMinMaxValues(cacheImage, true);
         }

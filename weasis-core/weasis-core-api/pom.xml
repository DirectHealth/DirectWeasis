<?xml version="1.0" encoding="UTF-8"?>
<project xmlns="http://maven.apache.org/POM/4.0.0" xmlns:xsi="http://www.w3.org/2001/XMLSchema-instance"
	xsi:schemaLocation="http://maven.apache.org/POM/4.0.0 http://maven.apache.org/maven-v4_0_0.xsd">
	<parent>
		<artifactId>weasis-core-parent</artifactId>
		<groupId>org.weasis.core</groupId>
<<<<<<< HEAD
		<version>3.0.0-SNAPSHOT</version>
=======
		<version>2.6.0-SNAPSHOT</version>
>>>>>>> f61e87eb
		<relativePath>../weasis-core-parent/pom.xml</relativePath>
	</parent>
	<modelVersion>4.0.0</modelVersion>
	<artifactId>weasis-core-api</artifactId>
	<packaging>bundle</packaging>
	<name>Weasis Core API [${project.artifactId}]</name>
	
	<properties>
		<bundle.namespace>org.weasis.core.api</bundle.namespace>
	</properties>
	
	<build>
		<plugins>
			<plugin>
				<groupId>org.apache.felix</groupId>
				<artifactId>maven-bundle-plugin</artifactId>
				<configuration>
					<instructions>
						<Bundle-Activator>${bundle.namespace}.internal.Activator</Bundle-Activator>
						<!-- Force exporting org.weasis.core.api.util -->
						<Export-Package>!${bundle.namespace}.internal.*,${bundle.namespace}.*;-split-package:=merge-first</Export-Package>
					</instructions>
				</configuration>
			</plugin>
		</plugins>
	</build>
	
	<dependencies>
		<dependency>
			<groupId>org.weasis.core</groupId>
			<artifactId>weasis-core-util</artifactId>
			<version>${project.version}</version>
		</dependency>
		<dependency>
			<groupId>org.apache.felix</groupId>
			<artifactId>org.apache.felix.prefs</artifactId>
		</dependency>
		<dependency>
			<groupId>org.weasis.opencv</groupId>
			<artifactId>weasis-opencv-core</artifactId>
			<version>${project.parent.version}</version>
			<scope>provided</scope>
		</dependency>

		<!-- FOR TESTS -->
		<dependency>
			<groupId>org.assertj</groupId>
			<artifactId>assertj-core</artifactId>
		</dependency>
	</dependencies>
</project><|MERGE_RESOLUTION|>--- conflicted
+++ resolved
@@ -4,11 +4,7 @@
 	<parent>
 		<artifactId>weasis-core-parent</artifactId>
 		<groupId>org.weasis.core</groupId>
-<<<<<<< HEAD
 		<version>3.0.0-SNAPSHOT</version>
-=======
-		<version>2.6.0-SNAPSHOT</version>
->>>>>>> f61e87eb
 		<relativePath>../weasis-core-parent/pom.xml</relativePath>
 	</parent>
 	<modelVersion>4.0.0</modelVersion>
@@ -46,12 +42,6 @@
 			<groupId>org.apache.felix</groupId>
 			<artifactId>org.apache.felix.prefs</artifactId>
 		</dependency>
-		<dependency>
-			<groupId>org.weasis.opencv</groupId>
-			<artifactId>weasis-opencv-core</artifactId>
-			<version>${project.parent.version}</version>
-			<scope>provided</scope>
-		</dependency>
 
 		<!-- FOR TESTS -->
 		<dependency>

/*******************************************************************************
 * Copyright (c) 2010 Nicolas Roduit.
 * All rights reserved. This program and the accompanying materials
 * are made available under the terms of the Eclipse Public License v1.0
 * which accompanies this distribution, and is available at
 * http://www.eclipse.org/legal/epl-v10.html
 * 
 * Contributors:
 *     Nicolas Roduit - initial API and implementation
 ******************************************************************************/
package org.weasis.core.ui.editor.image;

import java.awt.BasicStroke;
import java.awt.Color;
import java.awt.Component;
import java.awt.Cursor;
import java.awt.Dimension;
import java.awt.Font;
import java.awt.Graphics;
import java.awt.Graphics2D;
import java.awt.GridBagConstraints;
import java.awt.Paint;
import java.awt.Point;
import java.awt.Rectangle;
import java.awt.RenderingHints;
import java.awt.Shape;
import java.awt.Stroke;
import java.awt.Toolkit;
import java.awt.event.ActionEvent;
import java.awt.event.ActionListener;
import java.awt.event.FocusEvent;
import java.awt.event.FocusListener;
import java.awt.event.InputEvent;
import java.awt.event.KeyEvent;
import java.awt.event.KeyListener;
import java.awt.event.MouseEvent;
import java.awt.event.MouseListener;
import java.awt.event.MouseMotionListener;
import java.awt.event.MouseWheelListener;
import java.awt.geom.AffineTransform;
import java.awt.geom.Ellipse2D;
import java.awt.geom.Line2D;
import java.awt.geom.NoninvertibleTransformException;
import java.awt.geom.Point2D;
import java.awt.geom.Rectangle2D;
import java.awt.image.RenderedImage;
import java.awt.image.SampleModel;
import java.beans.PropertyChangeEvent;
import java.beans.PropertyChangeListener;
import java.util.ArrayList;
import java.util.Comparator;
import java.util.HashMap;
import java.util.List;
import java.util.Map.Entry;

import javax.media.jai.PlanarImage;
import javax.swing.AbstractAction;
import javax.swing.Action;
import javax.swing.DefaultBoundedRangeModel;
import javax.swing.ImageIcon;
import javax.swing.JCheckBoxMenuItem;
import javax.swing.JPopupMenu;
import javax.swing.KeyStroke;
import javax.swing.ToolTipManager;
import javax.swing.TransferHandler;
import javax.swing.border.BevelBorder;
import javax.swing.border.Border;
import javax.swing.border.EtchedBorder;

import org.weasis.core.api.gui.Image2DViewer;
import org.weasis.core.api.gui.model.ViewModel;
import org.weasis.core.api.gui.util.ActionState;
import org.weasis.core.api.gui.util.ActionW;
import org.weasis.core.api.gui.util.ComboItemListener;
import org.weasis.core.api.gui.util.Filter;
import org.weasis.core.api.gui.util.JMVUtils;
import org.weasis.core.api.gui.util.MouseActionAdapter;
import org.weasis.core.api.gui.util.SliderChangeListener;
import org.weasis.core.api.gui.util.ToggleButtonListener;
import org.weasis.core.api.image.FilterOp;
import org.weasis.core.api.image.FlipOp;
import org.weasis.core.api.image.ImageOpEvent;
import org.weasis.core.api.image.ImageOpNode;
import org.weasis.core.api.image.OpManager;
import org.weasis.core.api.image.PseudoColorOp;
import org.weasis.core.api.image.RotationOp;
import org.weasis.core.api.image.WindowOp;
import org.weasis.core.api.image.ZoomOp;
import org.weasis.core.api.image.op.ByteLut;
import org.weasis.core.api.image.util.ImageFiler;
import org.weasis.core.api.image.util.KernelData;
import org.weasis.core.api.image.util.Unit;
import org.weasis.core.api.media.data.ImageElement;
import org.weasis.core.api.media.data.MediaSeries;
import org.weasis.core.api.media.data.Series;
import org.weasis.core.api.media.data.SeriesComparator;
import org.weasis.core.api.media.data.TagW;
import org.weasis.core.api.service.AuditLog;
import org.weasis.core.api.util.FontTools;
import org.weasis.core.ui.Messages;
import org.weasis.core.ui.docking.UIManager;
import org.weasis.core.ui.editor.SeriesViewerEvent;
import org.weasis.core.ui.editor.SeriesViewerEvent.EVENT;
import org.weasis.core.ui.editor.image.SynchData.Mode;
import org.weasis.core.ui.editor.image.dockable.MeasureTool;
import org.weasis.core.ui.graphic.AbstractDragGraphic;
import org.weasis.core.ui.graphic.DragSequence;
import org.weasis.core.ui.graphic.Graphic;
import org.weasis.core.ui.graphic.ImageLayerChangeListener;
import org.weasis.core.ui.graphic.PanPoint;
import org.weasis.core.ui.graphic.PanPoint.STATE;
import org.weasis.core.ui.graphic.RenderedImageLayer;
import org.weasis.core.ui.graphic.SelectGraphic;
import org.weasis.core.ui.graphic.model.AbstractLayer;
import org.weasis.core.ui.graphic.model.AbstractLayerModel;
import org.weasis.core.ui.graphic.model.DefaultViewModel;
import org.weasis.core.ui.graphic.model.GraphicList;
import org.weasis.core.ui.graphic.model.GraphicsPane;
import org.weasis.core.ui.util.MouseEventDouble;
import org.weasis.core.ui.util.TitleMenuItem;

/**
 * @author Nicolas Roduit, Benoit Jacquemoud
 */
public abstract class DefaultView2d<E extends ImageElement> extends GraphicsPane implements PropertyChangeListener,
    FocusListener, Image2DViewer, ImageLayerChangeListener<E>, KeyListener {
    public enum ZoomType {
        CURRENT, BEST_FIT, PIXEL_SIZE, REAL
    };

    public static final String zoomTypeCmd = "zoom.type";
    public static final ImageIcon SYNCH_ICON = new ImageIcon(DefaultView2d.class.getResource("/icon/22x22/synch.png"));
    public static final int CENTER_POINTER = 1 << 1;
    public static final int HIGHLIGHTED_POINTER = 1 << 2;
    static final Shape[] pointer;
    static {
        pointer = new Shape[5];
        pointer[0] = new Ellipse2D.Double(-27.0, -27.0, 54.0, 54.0);
        pointer[1] = new Line2D.Double(-40.0, 0.0, -5.0, 0.0);
        pointer[2] = new Line2D.Double(5.0, 0.0, 40.0, 0.0);
        pointer[3] = new Line2D.Double(0.0, -40.0, 0.0, -5.0);
        pointer[4] = new Line2D.Double(0.0, 5.0, 0.0, 40.0);
    }
    protected static final Color focusColor = Color.orange;
    protected static final Color lostFocusColor = new Color(255, 224, 178);

    protected final FocusHandler focusHandler = new FocusHandler();
    protected final MouseHandler mouseClickHandler = new MouseHandler();

    private final PanPoint highlightedPosition = new PanPoint(STATE.Center);
    private final PanPoint startedDragPoint = new PanPoint(STATE.DragStart);
    private int pointerType = 0;

    protected final Color pointerColor1 = Color.black;
    protected final Color pointerColor2 = Color.white;
    protected final Border normalBorder = new EtchedBorder(BevelBorder.LOWERED, Color.gray, Color.white);
    protected final Border focusBorder = new EtchedBorder(BevelBorder.LOWERED, focusColor, focusColor);
    protected final Border lostFocusBorder = new EtchedBorder(BevelBorder.LOWERED, lostFocusColor, lostFocusColor);

    protected DragSequence ds;
    protected final RenderedImageLayer<E> imageLayer;
    protected Panner<?> panner;
    protected ZoomWin<E> lens;
    private final List<ViewButton> viewButtons;
    protected ViewButton synchButton;

    protected MediaSeries<E> series = null;
    protected AnnotationsLayer infoLayer;
    protected int tileOffset;

    protected final ImageViewerEventManager<E> eventManager;

    public DefaultView2d(ImageViewerEventManager<E> eventManager) {
        this(eventManager, null, null);
    }

    public DefaultView2d(ImageViewerEventManager<E> eventManager, AbstractLayerModel layerModel, ViewModel viewModel) {
        super(layerModel, viewModel);
        if (eventManager == null) {
            throw new IllegalArgumentException("EventManager cannot be null"); //$NON-NLS-1$
        }
        this.eventManager = eventManager;
        this.viewButtons = new ArrayList<ViewButton>();
        this.tileOffset = 0;

        imageLayer = new RenderedImageLayer<E>(true);
        initActionWState();
        // infoLayer = new InfoLayer(this);

        setBorder(normalBorder);
        setFocusable(true);
        setPreferredSize(new Dimension(1024, 1024));
    }

    public void registerDefaultListeners() {
        addFocusListener(this);
        ToolTipManager.sharedInstance().registerComponent(this);
        imageLayer.addLayerChangeListener(this);
    }

    protected void buildPanner() {
        if (panner == null) {
            panner = new Panner(this);
        }
    }

    public void copyActionWState(HashMap<String, Object> actionsInView) {
        actionsInView.putAll(this.actionsInView);
    }

    protected void initActionWState() {
        actionsInView.put(ActionW.SPATIAL_UNIT.cmd(), Unit.PIXEL);
        actionsInView.put(zoomTypeCmd, ZoomType.BEST_FIT);
        actionsInView.put(ActionW.ZOOM.cmd(), 0.0);
        actionsInView.put(ActionW.LENS.cmd(), false);
        actionsInView.put(ActionW.DRAW.cmd(), true);
        actionsInView.put(ActionW.INVERSESTACK.cmd(), false);
        actionsInView.put(ActionW.FILTERED_SERIES.cmd(), null);

        OpManager disOp = getDisplayOpManager();
        disOp.setParamValue(ZoomOp.OP_NAME, ZoomOp.P_INTERPOLATION, eventManager.getZoomSetting().getInterpolation());
        disOp.setParamValue(RotationOp.OP_NAME, RotationOp.P_ROTATE, 0);
        disOp.setParamValue(FlipOp.OP_NAME, FlipOp.P_FLIP, false);
        disOp.setParamValue(FilterOp.OP_NAME, FilterOp.P_KERNEL_DATA, KernelData.NONE);
        disOp.setParamValue(PseudoColorOp.OP_NAME, PseudoColorOp.P_LUT, ByteLut.defaultLUT);
        disOp.setParamValue(PseudoColorOp.OP_NAME, PseudoColorOp.P_LUT_INVERSE, false);
    }

    public ImageViewerEventManager<E> getEventManager() {
        return eventManager;
    }

    public void updateSynchState() {
        if (getActionValue(ActionW.SYNCH_LINK.cmd()) != null) {
            if (synchButton == null) {
                synchButton = new ViewButton(new ShowPopup() {

                    @Override
                    public void showPopup(Component invoker, int x, int y) {
                        final SynchData synch = (SynchData) getActionValue(ActionW.SYNCH_LINK.cmd());
                        if (synch == null) {
                            return;
                        }

                        JPopupMenu popupMenu = new JPopupMenu();
                        TitleMenuItem itemTitle = new TitleMenuItem(ActionW.SYNCH.getTitle(), popupMenu.getInsets());
                        popupMenu.add(itemTitle);
                        popupMenu.addSeparator();

                        for (Entry<String, Boolean> a : synch.getActions().entrySet()) {
                            JCheckBoxMenuItem menuItem = new JCheckBoxMenuItem(a.getKey(), a.getValue());
                            menuItem.addActionListener(new ActionListener() {

                                @Override
                                public void actionPerformed(ActionEvent e) {
                                    if (e.getSource() instanceof JCheckBoxMenuItem) {
                                        JCheckBoxMenuItem item = (JCheckBoxMenuItem) e.getSource();
                                        synch.getActions().put(item.getText(), item.isSelected());
                                    }
                                }
                            });
                            popupMenu.add(menuItem);
                        }
                        popupMenu.show(invoker, x, y);

                    }
                }, SYNCH_ICON);
                synchButton.setVisible(true);
                synchButton.setPosition(GridBagConstraints.SOUTHEAST);
            }
            if (!getViewButtons().contains(synchButton)) {
                getViewButtons().add(synchButton);
            }
            SynchData synch = (SynchData) getActionValue(ActionW.SYNCH_LINK.cmd());
            synchButton.setVisible(!SynchData.Mode.None.equals(synch.getMode()));
        } else {
            getViewButtons().remove(synchButton);
        }
    }

    public String getPixelInfo(Point p, RenderedImageLayer<E> imageLayer) {
        ImageElement imageElement = imageLayer.getSourceImage();
        StringBuffer message = new StringBuffer(" "); //$NON-NLS-1$
        if (imageElement != null && imageLayer.getReadIterator() != null) {
            PlanarImage image = imageElement.getImage((OpManager) actionsInView.get(ActionW.PREPROCESSING.cmd()));
            Point realPoint =
                new Point((int) Math.ceil(p.x / imageElement.getRescaleX() - 0.5), (int) Math.ceil(p.y
                    / imageElement.getRescaleY() - 0.5));
            if (image != null && realPoint.x >= 0 && realPoint.y >= 0 && realPoint.x < image.getWidth()
                && realPoint.y < image.getHeight()) {
                try {
                    int[] c = { 0, 0, 0 };
                    imageLayer.getReadIterator().getPixel(realPoint.x, realPoint.y, c); // read the pixel

                    if (image.getSampleModel().getNumBands() == 1) {
                        message.append(c[0]);
                    } else {
                        message.append("R=" + c[0] + " G=" + c[1] + " B=" + c[2]); //$NON-NLS-1$ //$NON-NLS-2$ //$NON-NLS-3$
                    }
                    message.append(" - (" + p.x + "," + p.y + ")"); //$NON-NLS-1$ //$NON-NLS-2$ //$NON-NLS-3$
                } catch (ArrayIndexOutOfBoundsException ex) {
                }
            } else {
                message.append(Messages.getString("DefaultView2d.out")); //$NON-NLS-1$
            }
        }
        return message.toString();
    }

    protected static class BulkDragSequence implements DragSequence {
        private final List<DragSequence> childDS;

        BulkDragSequence(List<AbstractDragGraphic> dragGraphList, MouseEventDouble mouseevent) {
            childDS = new ArrayList<DragSequence>(dragGraphList.size());

            for (AbstractDragGraphic dragGraph : dragGraphList) {
                DragSequence dragsequence = dragGraph.createMoveDrag();
                if (dragsequence != null) {
                    childDS.add(dragsequence);
                }
            }
        }

        @Override
        public void startDrag(MouseEventDouble mouseevent) {
            int i = 0;
            for (int j = childDS.size(); i < j; i++) {
                (childDS.get(i)).startDrag(mouseevent);
            }
        }

        @Override
        public void drag(MouseEventDouble mouseevent) {
            int i = 0;
            for (int j = childDS.size(); i < j; i++) {
                (childDS.get(i)).drag(mouseevent);
            }
        }

        @Override
        public boolean completeDrag(MouseEventDouble mouseevent) {
            int i = 0;
            for (int j = childDS.size(); i < j; i++) {
                (childDS.get(i)).completeDrag(mouseevent);
            }
            return true;
        }

    }

    public Panner getPanner() {
        return panner;
    }

    protected void closeLens() {
        if (lens != null) {
            lens.showLens(false);
            this.remove(lens);
            actionsInView.put(ActionW.LENS.cmd(), false);
        }
    }

    public void setSeries(MediaSeries<E> series) {
        setSeries(series, null);
    }

    public void setSeries(MediaSeries<E> newSeries, E selectedMedia) {
        MediaSeries<E> oldsequence = this.series;
        this.series = newSeries;

        if ((oldsequence != null && oldsequence.equals(newSeries)) || (oldsequence == null && newSeries == null)) {
            return;
        }

        closingSeries(oldsequence);
        getLayerModel().deleteAllGraphics();
        initActionWState();

        if (newSeries == null) {
            imageLayer.setImage(null, null);
            closeLens();
        } else {
            E media = selectedMedia;
            if (selectedMedia == null) {
                media =
                    newSeries.getMedia(tileOffset < 0 ? 0 : tileOffset,
                        (Filter<E>) actionsInView.get(ActionW.FILTERED_SERIES.cmd()), getCurrentSortComparator());
            }
            imageLayer.fireOpEvent(new ImageOpEvent(ImageOpEvent.OpEvent.SeriesChange, series, media, null));
            setImage(media);
        }

        eventManager.updateComponentsListener(this);

        // Set the sequence to the state OPEN
        if (newSeries != null) {
            newSeries.setOpen(true);
        }
    }

    protected void closingSeries(MediaSeries<E> mediaSeries) {
        if (mediaSeries == null) {
            return;
        }
        boolean open = false;
        synchronized (UIManager.VIEWER_PLUGINS) {
            List<ViewerPlugin<?>> plugins = UIManager.VIEWER_PLUGINS;
            pluginList: for (final ViewerPlugin<?> plugin : plugins) {
                List<? extends MediaSeries<?>> openSeries = plugin.getOpenSeries();
                if (openSeries != null) {
                    for (MediaSeries<?> s : openSeries) {
                        if (mediaSeries == s) {
                            // The sequence is still open in another view or plugin
                            open = true;
                            break pluginList;
                        }
                    }
                }
            }
        }
        mediaSeries.setOpen(open);
        // TODO setSelected and setFocused must be global to all view as open
        mediaSeries.setSelected(false, null);
        mediaSeries.setFocused(false);
    }

    public void setFocused(boolean focused) {
        if (series != null) {
            series.setFocused(focused);
        }
        if (focused && getBorder() == lostFocusBorder) {
            setBorder(focusBorder);
        } else if (!focused && getBorder() == focusBorder) {
            setBorder(lostFocusBorder);
        }
    }

    protected int getImageSize(E img, TagW tag1, TagW tag2) {
        Integer size = (Integer) img.getTagValue(tag1);
        if (size == null) {
            size = (Integer) img.getTagValue(tag2);
        }
        return (size == null) ? ImageFiler.TILESIZE : size;
    }

    protected Rectangle getImageBounds(E img) {
        if (img != null) {
            RenderedImage source = img.getImage((OpManager) actionsInView.get(ActionW.PREPROCESSING.cmd()));
            // Get the displayed width (adapted in case of the aspect ratio is not 1/1)
            int width =
                source == null || img.getRescaleX() != img.getRescaleY() ? img.getRescaleWidth(getImageSize(img,
                    TagW.ImageWidth, TagW.Columns)) : source.getWidth();
            int height =
                source == null || img.getRescaleX() != img.getRescaleY() ? img.getRescaleHeight(getImageSize(img,
                    TagW.ImageHeight, TagW.Rows)) : source.getHeight();
            return new Rectangle(0, 0, width, height);
        }
        return new Rectangle(0, 0, 512, 512);
    }

    protected void setImage(E img) {
        imageLayer.getDisplayOpManager().setEnabled(false);
        if (img == null) {
            actionsInView.put(ActionW.SPATIAL_UNIT.cmd(), Unit.PIXEL);
            imageLayer.setImage(null, null);
            getLayerModel().deleteAllGraphics();
            closeLens();
        } else {
            E oldImage = imageLayer.getSourceImage();
            if (img != null && !img.equals(oldImage)) {
                actionsInView.put(ActionW.SPATIAL_UNIT.cmd(), img.getPixelSpacingUnit());
                actionsInView.put(ActionW.PREPROCESSING.cmd(), null);

                final Rectangle modelArea = getImageBounds(img);
                Rectangle2D area = getViewModel().getModelArea();
                if (!modelArea.equals(area)) {
                    ((DefaultViewModel) getViewModel()).adjustMinViewScaleFromImage(modelArea.width, modelArea.height);
                    getViewModel().setModelArea(modelArea);
                }
                setShutter(img);
                resetZoom();
                imageLayer.setImage(img, (OperationsManager) actionsInView.get(ActionW.PREPROCESSING.cmd()));

                ActionState spUnitAction = eventManager.getAction(ActionW.SPATIAL_UNIT);
                if (spUnitAction instanceof ComboItemListener) {
                    ((ComboItemListener) spUnitAction).setSelectedItemWithoutTriggerAction(actionsInView
                        .get(ActionW.SPATIAL_UNIT.cmd()));
                }
                AbstractLayer layer = getLayerModel().getLayer(AbstractLayer.MEASURE);
                if (layer != null) {
                    synchronized (this) {
                        // TODO Handle several layers
                        GraphicList gl = (GraphicList) img.getTagValue(TagW.MeasurementGraphics);
                        if (gl != null) {
                            // TODO handle graphics without shape, exclude them!
                            layer.setGraphics(gl);
                            synchronized (gl.list) {
                                for (Graphic graphic : gl.list) {
                                    graphic.updateLabel(img, this);
                                }
                            }
                        } else {
                            GraphicList graphics = new GraphicList();
                            img.setTag(TagW.MeasurementGraphics, graphics);
                            layer.setGraphics(graphics);
                        }
                    }
                }

<<<<<<< HEAD
                Rectangle2D area = getViewModel().getModelArea();
                if (!modelArea.equals(area)) {
                    ((DefaultViewModel) getViewModel()).adjustMinViewScaleFromImage(modelArea.width, modelArea.height);
                    getViewModel().setModelArea(modelArea);
                }

                imageLayer.fireOpEvent(new ImageOpEvent(ImageOpEvent.OpEvent.ImageChange, series, img, null));
                resetZoom();
                imageLayer.getDisplayOpManager().setEnabled(true);
                imageLayer.setImage(img, (OpManager) actionsInView.get(ActionW.PREPROCESSING.cmd()));
=======
>>>>>>> c5e7a01b
                if (panner != null) {
                    panner.updateImage();
                }
                if (lens != null) {
                    lens.updateZoom();
                }

                if (AuditLog.LOGGER.isInfoEnabled()) {
                    PlanarImage image = img.getImage();
                    if (image != null) {
                        StringBuffer pixSize = new StringBuffer();
                        SampleModel sm = image.getSampleModel();
                        if (sm != null) {
                            int[] spsize = sm.getSampleSize();
                            if (spsize != null && spsize.length > 0) {
                                pixSize.append(spsize[0]);
                                for (int i = 1; i < spsize.length; i++) {
                                    pixSize.append(',');
                                    pixSize.append(spsize[i]);
                                }
                            }
                        }
                        AuditLog.LOGGER.info("open:image size:{},{} depth:{}", //$NON-NLS-1$
                            new Object[] { image.getWidth(), image.getHeight(), pixSize.toString() });
                    }
                }
            }
        }
    }

    @Override
    public double getBestFitViewScale() {
        double viewScale = super.getBestFitViewScale();
        ActionState zoom = eventManager.getAction(ActionW.ZOOM);
        if (zoom instanceof SliderChangeListener) {
            SliderChangeListener z = (SliderChangeListener) zoom;
            // Adjust the best fit value according to the possible range of the model zoom action.
            int sliderValue = ImageViewerEventManager.viewScaleToSliderValue(viewScale);
            if (eventManager.getSelectedViewPane() == this) {
                // Set back the value to UI components as this value cannot be computed early.
                z.setValueWithoutTriggerAction(sliderValue);
                viewScale = ImageViewerEventManager.sliderValueToViewScale(z.getValue());
            } else {
                DefaultBoundedRangeModel model = z.getModel();
                if (sliderValue < model.getMinimum()) {
                    sliderValue = model.getMinimum();
                } else if (sliderValue > model.getMaximum()) {
                    sliderValue = model.getMaximum();
                }
                viewScale = ImageViewerEventManager.sliderValueToViewScale(sliderValue);
            }
        }
        return viewScale;
    }

    @Override
    public RenderedImageLayer<E> getImageLayer() {
        return imageLayer;
    }

    public AnnotationsLayer getInfoLayer() {
        return infoLayer;
    }

    public int getTileOffset() {
        return tileOffset;
    }

    public void setTileOffset(int tileOffset) {
        this.tileOffset = tileOffset;
    }

    @Override
    public MediaSeries<E> getSeries() {
        return series;
    }

    @Override
    public E getImage() {
        return imageLayer.getSourceImage();
    }

    @Override
    public RenderedImage getSourceImage() {
        E image = getImage();
        if (image == null) {
            return null;
        }
        return image.getImage((OpManager) actionsInView.get(ActionW.PREPROCESSING.cmd()));
    }

    public final void center() {
        Rectangle2D bound = getViewModel().getModelArea();
        setCenter(bound.getWidth() / 2.0, bound.getHeight() / 2.0);
    }

    public final void setCenter(double x, double y) {
        int w = getWidth();
        int h = getHeight();
        // Only apply when the panel size is not zero.
        if (w != 0 && h != 0) {
            double scale = getViewModel().getViewScale();
            setOrigin(x - (w - 1) / (2.0 * scale), y - (h - 1) / (2.0 * scale));
        }
    }

    /** Provides panning */
    public final void setOrigin(double x, double y) {
        getViewModel().setModelOffset(x, y);
        if (panner != null) {
            panner.updateImageSize();
        }
    }

    /** Provides panning */
    public final void moveOrigin(double x, double y) {
        setOrigin(getViewModel().getModelOffsetX() + x, getViewModel().getModelOffsetY() + y);
    }

    public final void moveOrigin(PanPoint point) {
        if (point != null) {
            if (PanPoint.STATE.Center.equals(point.getState())) {
                highlightedPosition.setHighlightedPosition(point.isHighlightedPosition());
                highlightedPosition.setLocation(point);
                setCenter(point.getX(), point.getY());
            } else if (PanPoint.STATE.Move.equals(point.getState())) {
                moveOrigin(point.getX(), point.getY());
            } else if (PanPoint.STATE.DragStart.equals(point.getState())) {
                startedDragPoint.setLocation(getViewModel().getModelOffsetX(), getViewModel().getModelOffsetY());
            } else if (PanPoint.STATE.Dragging.equals(point.getState())) {
                setOrigin(startedDragPoint.getX() + point.getX(), startedDragPoint.getY() + point.getY());
            }
        }
    }

    public Comparator<E> getCurrentSortComparator() {
        SeriesComparator<E> sort = (SeriesComparator<E>) actionsInView.get(ActionW.SORTSTACK.cmd());
        Boolean reverse = (Boolean) actionsInView.get(ActionW.INVERSESTACK.cmd());
        return (reverse != null && reverse) ? sort.getReversOrderComparator() : sort;
    }

    @Override
    public int getFrameIndex() {
        if (series instanceof Series) {
            return ((Series<E>) series).getImageIndex(imageLayer.getSourceImage(),
                (Filter<E>) actionsInView.get(ActionW.FILTERED_SERIES.cmd()), getCurrentSortComparator());
        }
        return -1;
    }

    public void setActionsInView(String action, Object value) {
        setActionsInView(action, value, false);
    }

    public void setActionsInView(String action, Object value, boolean repaint) {
        if (action != null) {
            actionsInView.put(action, value);
            if (repaint) {
                repaint();
            }
        }
    }

    public void setSelected(boolean selected) {
        setBorder(selected ? focusBorder : normalBorder);
        // Remove the selection of graphics
        getLayerModel().setSelectedGraphics(null);
        // Throws to the tool listener the current graphic selection.
        getLayerModel().fireGraphicsSelectionChanged(imageLayer);

        if (selected && series != null) {
            AuditLog.LOGGER.info("select:series nb:{}", series.getSeriesNumber()); //$NON-NLS-1$
        }
    }

    @Override
    public Font getFont() {
        // required when used getGraphics().getFont() in GraphicLabel
        return MeasureTool.viewSetting.getFont();
    }

    public Font getLayerFont() {
        int fontSize =
            // Set font size according to the view size
            (int) Math
                .ceil(10 / ((this.getGraphics().getFontMetrics(FontTools.getFont12()).stringWidth("0123456789") * 7.0) / getWidth())); //$NON-NLS-1$
        fontSize = fontSize < 6 ? 6 : fontSize > 16 ? 16 : fontSize;
        return new Font("SansSerif", 0, fontSize);
    }

    /** paint routine */
    @Override
    public synchronized void paintComponent(Graphics g) {
        if (g instanceof Graphics2D) {
            draw((Graphics2D) g);
        }
    }

    protected void draw(Graphics2D g2d) {
        Stroke oldStroke = g2d.getStroke();
        Paint oldColor = g2d.getPaint();
        double viewScale = getViewModel().getViewScale();
        double offsetX = getViewModel().getModelOffsetX() * viewScale;
        double offsetY = getViewModel().getModelOffsetY() * viewScale;
        // Paint the visible area
        g2d.translate(-offsetX, -offsetY);
        // Set font size for computing shared text areas that need to be repainted in different zoom magnitudes.
        Font defaultFont = getFont();
        g2d.setFont(defaultFont);

        imageLayer.drawImage(g2d);
        drawLayers(g2d, affineTransform, inverseTransform);

        g2d.translate(offsetX, offsetY);

        drawPointer(g2d);
        if (infoLayer != null) {
            g2d.setFont(getLayerFont());
            infoLayer.paint(g2d);
        }
        drawOnTop(g2d);

        g2d.setFont(defaultFont);
        g2d.setPaint(oldColor);
        g2d.setStroke(oldStroke);
    }

    protected void drawOnTop(Graphics2D g2d) {
    }

    @Override
    public void drawLayers(Graphics2D g2d, AffineTransform transform, AffineTransform inverseTransform) {
        if ((Boolean) actionsInView.get(ActionW.DRAW.cmd())) {
            getLayerModel().draw(
                g2d,
                transform,
                inverseTransform,
                new Rectangle2D.Double(modelToViewLength(getViewModel().getModelOffsetX()),
                    modelToViewLength(getViewModel().getModelOffsetY()), getWidth(), getHeight()));
        }
    }

    @Override
    public void zoom(double viewScale) {
        if (viewScale == 0.0) {
            viewScale = -getBestFitViewScale();
        }
        ImageOpNode node = imageLayer.getDisplayOpManager().getNode(ZoomOp.OP_NAME);
        E img = getImage();
        if (img != null && node != null) {
            node.setParam(ZoomOp.P_RATIO_X, viewScale * img.getRescaleX());
            node.setParam(ZoomOp.P_RATIO_Y, viewScale * img.getRescaleY());

            actionsInView.put(ActionW.ZOOM.cmd(), viewScale);
            super.zoom(Math.abs(viewScale));
            if (JMVUtils.getNULLtoTrue(actionsInView.get("op.update"))) {
                imageLayer.updateAllImageOperations();
            }
            updateAffineTransform();
            if (panner != null) {
                panner.updateImageSize();
            }
        }
    }

    protected void updateAffineTransform() {
        double viewScale = getViewModel().getViewScale();
        affineTransform.setToScale(viewScale, viewScale);

        OpManager dispOp = getDisplayOpManager();
        Boolean flip = JMVUtils.getNULLtoFalse(dispOp.getParamValue(FlipOp.OP_NAME, FlipOp.P_FLIP));
        Integer rotationAngle = (Integer) dispOp.getParamValue(RotationOp.OP_NAME, RotationOp.P_ROTATE);

        if (rotationAngle != null && rotationAngle > 0) {
            if (flip != null && flip) {
                rotationAngle = 360 - rotationAngle;
            }
            Rectangle2D imageCanvas = getViewModel().getModelArea();
            affineTransform.rotate(Math.toRadians(rotationAngle), imageCanvas.getWidth() / 2.0,
                imageCanvas.getHeight() / 2.0);
        }
        if (flip != null && flip) {
            // Using only one allows to enable or disable flip with the rotation action

            // case FlipMode.TOP_BOTTOM:
            // at = new AffineTransform(new double[] {1.0,0.0,0.0,-1.0});
            // at.translate(0.0, -imageHt);
            // break;
            // case FlipMode.LEFT_RIGHT :
            // at = new AffineTransform(new double[] {-1.0,0.0,0.0,1.0});
            // at.translate(-imageWid, 0.0);
            // break;
            // case FlipMode.TOP_BOTTOM_LEFT_RIGHT:
            // at = new AffineTransform(new double[] {-1.0,0.0,0.0,-1.0});
            // at.translate(-imageWid, -imageHt);
            affineTransform.scale(-1.0, 1.0);
            affineTransform.translate(-getViewModel().getModelArea().getWidth(), 0.0);
        }

        try {
            inverseTransform.setTransform(affineTransform.createInverse());
        } catch (NoninvertibleTransformException e) {
            e.printStackTrace();
        }
    }

    public void setDrawingsVisibility(boolean visible) {
        if ((Boolean) actionsInView.get(ActionW.DRAW.cmd()) != visible) {
            actionsInView.put(ActionW.DRAW.cmd(), visible);
            repaint();
        }
    }

    public Object getLensActionValue(String action) {
        if (lens == null) {
            return null;
        }
        return lens.getActionValue(action);
    }

    public void changeZoomInterpolation(int interpolation) {
        Integer val = (Integer) getDisplayOpManager().getParamValue(ZoomOp.OP_NAME, ZoomOp.P_INTERPOLATION);
        boolean update = val == null || val != interpolation;
        if (update) {
            getDisplayOpManager().setParamValue(ZoomOp.OP_NAME, ZoomOp.P_INTERPOLATION, interpolation);
            if (lens != null) {
                lens.getDisplayOpManager().setParamValue(ZoomOp.OP_NAME, ZoomOp.P_INTERPOLATION, interpolation);
                lens.updateZoom();
            }
            imageLayer.updateAllImageOperations();
        }
    }

    public OpManager getDisplayOpManager() {
        return imageLayer.getDisplayOpManager();
    }

    @Override
    public void propertyChange(PropertyChangeEvent evt) {
        if (series == null) {
            return;
        }
        OpManager manager = imageLayer.getDisplayOpManager();
        final String command = evt.getPropertyName();
        if (command.equals(ActionW.SYNCH.cmd())) {
            SynchEvent synch = (SynchEvent) evt.getNewValue();
            if (synch instanceof SynchCineEvent) {
                SynchCineEvent value = (SynchCineEvent) synch;
                AbstractLayer layer = getLayerModel().getLayer(AbstractLayer.CROSSLINES);
                if (layer != null) {
                    layer.deleteAllGraphic();
                }

                E imgElement = getImage();
                if (value != null) {
                    if (value.getView() == this) {
                        if (tileOffset != 0) {
                            // Index could have changed when loading series.
                            imgElement =
                                series.getMedia(value.getSeriesIndex() + tileOffset,
                                    (Filter<E>) actionsInView.get(ActionW.FILTERED_SERIES.cmd()),
                                    getCurrentSortComparator());
                        } else if (value.getMedia() instanceof ImageElement) {
                            imgElement = (E) value.getMedia();
                        }
                    } else if (value.getLocation() != null) {
                        Boolean cutlines = (Boolean) actionsInView.get(ActionW.SYNCH_CROSSLINE.cmd());
                        if (cutlines != null && cutlines) {
                            // Compute cutlines from the location of selected image
                            computeCrosslines(value.getLocation().doubleValue());
                        } else {
                            double location = value.getLocation().doubleValue();
                            // TODO add a way in GUI to resynchronize series. Offset should be in Series tag and related
                            // to
                            // a specific series
                            // Double offset = (Double) actionsInView.get(ActionW.STACK_OFFSET.cmd());
                            // if (offset != null) {
                            // location += offset;
                            // }
                            imgElement =
                                series.getNearestImage(location, tileOffset,
                                    (Filter<E>) actionsInView.get(ActionW.FILTERED_SERIES.cmd()),
                                    getCurrentSortComparator());

                            AuditLog.LOGGER.info("synch:series nb:{}", series.getSeriesNumber()); //$NON-NLS-1$
                        }
                    }

                }

                Double zoomFactor = (Double) actionsInView.get(ActionW.ZOOM.cmd());
                // Avoid to reset zoom when the mode is not best fit
                if (zoomFactor != null && zoomFactor >= 0.0) {
                    Object zoomType = actionsInView.get(DefaultView2d.zoomTypeCmd);
                    actionsInView.put(DefaultView2d.zoomTypeCmd, ZoomType.CURRENT);
                    setImage(imgElement);
                    actionsInView.put(DefaultView2d.zoomTypeCmd, zoomType);
                } else {
                    setImage(imgElement);
                }
            } else {
                propertyChange(synch);
            }
        } else if (command.equals(ActionW.IMAGE_PIX_PADDING.cmd())) {
            if (manager.setParamValue(WindowOp.OP_NAME, command, evt.getNewValue())) {
                imageLayer.updateAllImageOperations();
            }
        } else if (command.equals(ActionW.PROGRESSION.cmd())) {
            actionsInView.put(command, evt.getNewValue());
            imageLayer.updateAllImageOperations();
        }
    }

    private void propertyChange(final SynchEvent synch) {
        SynchData synchData = (SynchData) actionsInView.get(ActionW.SYNCH_LINK.cmd());
        if (synchData != null && Mode.None.equals(synchData.getMode())) {
            return;
        }

        OpManager manager = imageLayer.getDisplayOpManager();

        for (Entry<String, Object> entry : synch.getEvents().entrySet()) {
            String command = entry.getKey();
            if (synchData != null && !synchData.isActionEnable(command)) {
                continue;
            }
            if (command.equals(ActionW.WINDOW.cmd()) || command.equals(ActionW.LEVEL.cmd())) {
                if (manager.setParamValue(WindowOp.OP_NAME, command, ((Integer) entry.getValue()).floatValue())) {
                    imageLayer.updateAllImageOperations();
                }
            } else if (command.equals(ActionW.ROTATION.cmd())) {
                if (manager.setParamValue(RotationOp.OP_NAME, RotationOp.P_ROTATE, entry.getValue())) {
                    imageLayer.updateAllImageOperations();
                    updateAffineTransform();
                }
            } else if (command.equals(ActionW.RESET.cmd())) {
                reset();
            } else if (command.equals(ActionW.ZOOM.cmd())) {
                zoom((Double) entry.getValue());
            } else if (command.equals(ActionW.LENSZOOM.cmd())) {
                if (lens != null) {
                    lens.setActionInView(ActionW.ZOOM.cmd(), entry.getValue());
                }
            } else if (command.equals(ActionW.LENS.cmd())) {
                Boolean showLens = (Boolean) entry.getValue();
                actionsInView.put(command, showLens);
                if (showLens) {
                    if (lens == null) {
                        lens = new ZoomWin<E>(this);
                    }
                    // resize if to big
                    int maxWidth = getWidth() / 3;
                    int maxHeight = getHeight() / 3;
                    lens.setSize(lens.getWidth() > maxWidth ? maxWidth : lens.getWidth(), lens.getHeight() > maxHeight
                        ? maxHeight : lens.getHeight());
                    this.add(lens);
                    lens.showLens(true);

                } else {
                    closeLens();
                }

            } else if (command.equals(ActionW.PAN.cmd())) {
                Object point = entry.getValue();
                // ImageViewerPlugin<E> view = eventManager.getSelectedView2dContainer();
                // if (view != null) {
                // if(!view.getSynchView().isActionEnable(ActionW.ROTATION)){
                //
                // }
                // }
                if (point instanceof PanPoint) {
                    moveOrigin((PanPoint) entry.getValue());
                }

            } else if (command.equals(ActionW.FLIP.cmd())) {
                // Horizontal flip is applied after rotation (To be compliant with DICOM PR)
                if (manager.setParamValue(FlipOp.OP_NAME, FlipOp.P_FLIP, entry.getValue())) {
                    imageLayer.updateAllImageOperations();
                    updateAffineTransform();
                }
            } else if (command.equals(ActionW.LUT.cmd())) {
                if (manager.setParamValue(PseudoColorOp.OP_NAME, PseudoColorOp.P_LUT, entry.getValue())) {
                    imageLayer.updateAllImageOperations();
                }
            } else if (command.equals(ActionW.INVERSELUT.cmd())) {
                if (manager.setParamValue(WindowOp.OP_NAME, command, entry.getValue())) {
                    manager.setParamValue(PseudoColorOp.OP_NAME, PseudoColorOp.P_LUT_INVERSE, entry.getValue());
                    // Update VOI LUT if pixel padding
                    imageLayer.updateAllImageOperations();
                }
            } else if (command.equals(ActionW.FILTER.cmd())) {
                if (manager.setParamValue(FilterOp.OP_NAME, FilterOp.P_KERNEL_DATA, entry.getValue())) {
                    imageLayer.updateAllImageOperations();
                }
            } else if (command.equals(ActionW.SPATIAL_UNIT.cmd())) {
                actionsInView.put(command, entry.getValue());

                // TODO update only measure and limit when selected view share graphics
                List<Graphic> list = this.getLayerModel().getAllGraphics();
                for (Graphic graphic : list) {
                    graphic.updateLabel(true, this);
                }

            }
            if (lens != null) {
                // Transmit to the lens the command in case the source image has been freeze (for updating rotation and
                // flip
                // => will keep consistent display)
                lens.setCommandFromParentView(command, entry.getValue());
                lens.updateZoom();
            }
        }
    }

    protected void computeCrosslines(double location) {

    }

    @Override
    public void dispose() {
        disableMouseAndKeyListener();
        removeFocusListener(this);
        ToolTipManager.sharedInstance().unregisterComponent(this);
        imageLayer.removeLayerChangeListener(this);
        if (series != null) {
            closingSeries(series);
            series = null;
        }
        super.dispose();
    }

    public synchronized void disableMouseAndKeyListener() {
        MouseListener[] listener = this.getMouseListeners();

        MouseMotionListener[] motionListeners = this.getMouseMotionListeners();
        KeyListener[] keyListeners = this.getKeyListeners();
        MouseWheelListener[] wheelListeners = this.getMouseWheelListeners();
        for (int i = 0; i < listener.length; i++) {
            this.removeMouseListener(listener[i]);
        }
        for (int i = 0; i < motionListeners.length; i++) {
            this.removeMouseMotionListener(motionListeners[i]);
        }
        for (int i = 0; i < keyListeners.length; i++) {
            this.removeKeyListener(keyListeners[i]);
        }
        for (int i = 0; i < wheelListeners.length; i++) {
            this.removeMouseWheelListener(wheelListeners[i]);
        }
        if (lens != null) {
            lens.disableMouseAndKeyListener();
        }
    }

    public synchronized void iniDefaultMouseListener() {
        // focus listener is always on
        this.addMouseListener(focusHandler);
        this.addMouseMotionListener(focusHandler);
    }

    public synchronized void iniDefaultKeyListener() {
        this.addKeyListener(this);
    }

    @Override
    public void keyTyped(KeyEvent e) {
    }

    @Override
    public void keyReleased(KeyEvent e) {
        if (e.getKeyCode() == KeyEvent.VK_C && e.isControlDown()) {
            final ViewTransferHandler imageTransferHandler = new ViewTransferHandler();
            imageTransferHandler.exportToClipboard(DefaultView2d.this,
                Toolkit.getDefaultToolkit().getSystemClipboard(), TransferHandler.COPY);
        }
    }

    @Override
    public void keyPressed(KeyEvent e) {
        if (e.getKeyCode() == KeyEvent.VK_SPACE) {

            // TODO - should be handled in EventManager !!!
            if (e.isControlDown()) {
                ImageViewerPlugin<E> view = eventManager.getSelectedView2dContainer();
                if (view != null) {
                    ViewerToolBar<E> toolBar = view.getViewerToolBar();
                    if (toolBar != null) {
                        String command =
                            ViewerToolBar.getNextCommand(ViewerToolBar.actionsButtons,
                                toolBar.getMouseLeft().getActionCommand()).cmd();
                        changeLeftMouseAction(command);
                    }
                }
            } else {
                eventManager.fireSeriesViewerListeners(new SeriesViewerEvent(eventManager.getSelectedView2dContainer(),
                    null, null, EVENT.TOOGLE_INFO));
            }
        } else {
            ActionW action = eventManager.getActionFromkeyEvent(e.getKeyCode(), e.getModifiers());
            if (action != null) {
                changeLeftMouseAction(action.cmd());
            }
        }

    }

    private void changeLeftMouseAction(String command) {
        ImageViewerPlugin<E> view = eventManager.getSelectedView2dContainer();
        if (view != null) {
            ViewerToolBar<E> toolBar = view.getViewerToolBar();
            if (toolBar != null) {
                MouseActions mouseActions = eventManager.getMouseActions();
                if (!command.equals(mouseActions.getAction(MouseActions.LEFT))) {
                    mouseActions.setAction(MouseActions.LEFT, command);
                    if (view != null) {
                        view.setMouseActions(mouseActions);
                    }
                    toolBar.changeButtonState(MouseActions.LEFT, command);
                }
            }
        }
    }

    private void drawPointer(Graphics2D g) {
        if (pointerType < 1) {
            return;
        }
        if ((pointerType & CENTER_POINTER) == CENTER_POINTER) {
            drawPointer(g, (getWidth() - 1) * 0.5, (getHeight() - 1) * 0.5);
        }
        if ((pointerType & HIGHLIGHTED_POINTER) == HIGHLIGHTED_POINTER && highlightedPosition.isHighlightedPosition()) {
            // Display the position on the center of the pixel (constant position even with a high zoom factor)
            drawPointer(g, modelToViewX(highlightedPosition.getX() + 0.5),
                modelToViewY(highlightedPosition.getY() + 0.5));
        }
    }

    public int getPointerType() {
        return pointerType;
    }

    public void setPointerType(int pointerType) {
        this.pointerType = pointerType;
    }

    public void addPointerType(int i) {
        this.pointerType |= i;
    }

    public void resetPointerType(int i) {
        this.pointerType &= ~i;
    }

    public Point2D getHighlightedPosition() {
        return highlightedPosition;
    }

    public void drawPointer(Graphics2D g, double x, double y) {
        float dash[] = { 5.0f };
        g.setRenderingHint(RenderingHints.KEY_ANTIALIASING, RenderingHints.VALUE_ANTIALIAS_ON);
        g.translate(x, y);
        g.setStroke(new BasicStroke(3.0f));
        g.setPaint(pointerColor1);
        for (int i = 1; i < pointer.length; i++) {
            g.draw(pointer[i]);
        }
        g.setStroke(new BasicStroke(1.0F, 0, 0, 5.0f, dash, 0.0f));
        g.setPaint(pointerColor2);
        for (int i = 1; i < pointer.length; i++) {
            g.draw(pointer[i]);
        }
        g.translate(-x, -y);
        g.setRenderingHint(RenderingHints.KEY_ANTIALIASING, RenderingHints.VALUE_ANTIALIAS_DEFAULT);
    }

    protected void showPixelInfos(MouseEvent mouseevent) {
        if (infoLayer != null) {
            Point2D pModel = getImageCoordinatesFromMouse(mouseevent.getX(), mouseevent.getY());
            Rectangle oldBound = infoLayer.getPixelInfoBound();
            String str =
                getPixelInfo(new Point((int) Math.floor(pModel.getX()), (int) Math.floor(pModel.getY())), imageLayer);
            oldBound.width =
                Math.max(
                    oldBound.width,
                    this.getGraphics().getFontMetrics(getLayerFont())
                        .stringWidth(Messages.getString("DefaultView2d.pix") + str) + 4); //$NON-NLS-1$
            infoLayer.setPixelInfo(str);
            repaint(oldBound);
        }
    }

    @Override
    public void focusGained(FocusEvent e) {

    }

    @Override
    public void focusLost(FocusEvent e) {
    }

    protected class MouseHandler extends MouseActionAdapter {

        @Override
        public void mousePressed(MouseEvent e) {
            int buttonMask = getButtonMaskEx();

            // Check if extended modifier of mouse event equals the current buttonMask
            // Also asserts that Mouse adapter is not disable
            if (e.isConsumed() || (e.getModifiersEx() & buttonMask) == 0) {
                return;
            }

            // Convert mouse event point to real image coordinate point (without geometric transformation)
            MouseEventDouble mouseEvt = new MouseEventDouble(e);
            mouseEvt.setImageCoordinates(getImageCoordinatesFromMouse(e.getX(), e.getY()));

            // Do nothing and return if current dragSequence is not completed
            if (ds != null && !ds.completeDrag(mouseEvt)) {
                return;
            }

            Cursor newCursor = AbstractLayerModel.DEFAULT_CURSOR;

            // Avoid any dragging on selection when Shift Button is Down
            if (!mouseEvt.isShiftDown()) {
                // Evaluates if mouse is on a dragging position, creates a DragSequence and changes cursor consequently
                Graphic firstGraphicIntersecting = getLayerModel().getFirstGraphicIntersecting(mouseEvt);

                if (firstGraphicIntersecting instanceof AbstractDragGraphic) {
                    AbstractDragGraphic dragGraph = (AbstractDragGraphic) firstGraphicIntersecting;
                    List<AbstractDragGraphic> selectedDragGraphList = getLayerModel().getSelectedDragableGraphics();

                    if (selectedDragGraphList != null && selectedDragGraphList.contains(dragGraph)) {

                        if ((selectedDragGraphList.size() > 1)) {
                            ds = new BulkDragSequence(selectedDragGraphList, mouseEvt);
                            newCursor = AbstractLayerModel.MOVE_CURSOR;

                        } else if (selectedDragGraphList.size() == 1) {

                            if (dragGraph.isOnGraphicLabel(mouseEvt)) {
                                ds = dragGraph.createDragLabelSequence();
                                newCursor = AbstractLayerModel.HAND_CURSOR;

                            } else {
                                int handlePtIndex = dragGraph.getHandlePointIndex(mouseEvt);

                                if (handlePtIndex >= 0) {
                                    dragGraph.moveMouseOverHandlePoint(handlePtIndex, mouseEvt);
                                    ds = dragGraph.createResizeDrag(handlePtIndex);
                                    newCursor = AbstractLayerModel.EDIT_CURSOR;

                                } else {
                                    ds = dragGraph.createMoveDrag();
                                    newCursor = AbstractLayerModel.MOVE_CURSOR;
                                }
                            }
                        }
                    } else {
                        if (dragGraph.isOnGraphicLabel(mouseEvt)) {
                            ds = dragGraph.createDragLabelSequence();
                            newCursor = AbstractLayerModel.HAND_CURSOR;

                        } else {
                            ds = dragGraph.createMoveDrag();
                            newCursor = AbstractLayerModel.MOVE_CURSOR;
                        }
                        getLayerModel().setSelectedGraphic(dragGraph);
                    }
                }
            }

            if (ds == null) {
                AbstractDragGraphic dragGraph = getLayerModel().createDragGraphic(mouseEvt);

                if (dragGraph != null) {
                    ds = dragGraph.createResizeDrag();
                    if (dragGraph instanceof SelectGraphic) {
                        getLayerModel().setSelectGraphic((SelectGraphic) dragGraph);
                    } else {
                        getLayerModel().setSelectedGraphic(dragGraph);
                    }
                }
            }

            getLayerModel().setCursor(newCursor);

            if (ds != null) {
                ds.startDrag(mouseEvt);
            } else {
                getLayerModel().setSelectedGraphics(null);
            }

            // Throws to the tool listener the current graphic selection.
            getLayerModel().fireGraphicsSelectionChanged(imageLayer);

        }

        @Override
        public void mouseReleased(MouseEvent e) {
            int buttonMask = getButtonMask();

            // Check if extended modifier of mouse event equals the current buttonMask
            // Note that extended modifiers are not triggered in mouse released
            // Also asserts that Mouse adapter is not disable
            if ((e.getModifiers() & buttonMask) == 0) {
                return;
            }

            // Do nothing and return if no dragSequence exist
            if (ds == null) {
                return;
            }

            // Convert mouse event point to real image coordinate point (without geometric transformation)
            MouseEventDouble mouseEvt = new MouseEventDouble(e);
            mouseEvt.setImageCoordinates(getImageCoordinatesFromMouse(e.getX(), e.getY()));

            SelectGraphic selectGraphic = getLayerModel().getSelectGraphic();

            if (selectGraphic != null) {

                AffineTransform transform = getAffineTransform(mouseEvt);
                Rectangle selectionRect = selectGraphic.getBounds(transform);

                // Little size rectangle in selection click is interpreted as a single clic
                boolean isSelectionSingleClic =
                    (selectionRect == null || (selectionRect.width < 5 && selectionRect.height < 5));

                List<Graphic> newSelectedGraphList = null;

                if (!isSelectionSingleClic) {
                    newSelectedGraphList = getLayerModel().getSelectedAllGraphicsIntersecting(selectionRect, transform);
                } else {
                    Graphic selectedGraph = getLayerModel().getFirstGraphicIntersecting(mouseEvt);
                    if (selectedGraph != null) {
                        newSelectedGraphList = new ArrayList<Graphic>(1);
                        newSelectedGraphList.add(selectedGraph);
                    }
                }

                // Add all graphics inside selection rectangle at any level in layers instead in the case of single
                // click where top level first graphic found is removed from list if already selected
                if (mouseEvt.isShiftDown()) {
                    List<Graphic> selectedGraphList = new ArrayList<Graphic>(getLayerModel().getSelectedGraphics());

                    if (selectedGraphList != null && selectedGraphList.size() > 0) {
                        if (newSelectedGraphList == null) {
                            newSelectedGraphList = new ArrayList<Graphic>(selectedGraphList);
                        } else {
                            for (Graphic graphic : selectedGraphList) {
                                if (!newSelectedGraphList.contains(graphic)) {
                                    newSelectedGraphList.add(graphic);
                                } else if (isSelectionSingleClic) {
                                    newSelectedGraphList.remove(graphic);
                                }
                            }
                        }
                    }
                }

                getLayerModel().setSelectedGraphics(newSelectedGraphList);
                getLayerModel().setSelectGraphic(null);
            }

            if (ds.completeDrag(mouseEvt)) {

                ActionState drawOnceAction = eventManager.getAction(ActionW.DRAW_ONLY_ONCE);
                if (drawOnceAction instanceof ToggleButtonListener) {
                    if (((ToggleButtonListener) drawOnceAction).isSelected()) {
                        ActionState measure = eventManager.getAction(ActionW.DRAW_MEASURE);
                        if (measure instanceof ComboItemListener) {
                            ((ComboItemListener) measure).setSelectedItem(MeasureToolBar.selectionGraphic);
                        }
                    }
                }
                ds = null;
            }

            // Throws to the tool listener the current graphic selection.
            getLayerModel().fireGraphicsSelectionChanged(imageLayer);

            Cursor newCursor = AbstractLayerModel.DEFAULT_CURSOR;

            // TODO below is the same code as this is in mouseMoved, can be a function instead
            // Evaluates if mouse is on a dragging position, and changes cursor image consequently
            List<AbstractDragGraphic> selectedDragGraphList = getLayerModel().getSelectedDragableGraphics();
            Graphic firstGraphicIntersecting = getLayerModel().getFirstGraphicIntersecting(mouseEvt);

            if (firstGraphicIntersecting instanceof AbstractDragGraphic) {
                AbstractDragGraphic dragGraph = (AbstractDragGraphic) firstGraphicIntersecting;

                if (selectedDragGraphList != null && selectedDragGraphList.contains(dragGraph)) {

                    if ((selectedDragGraphList.size() > 1)) {
                        newCursor = AbstractLayerModel.MOVE_CURSOR;

                    } else if (selectedDragGraphList.size() == 1) {

                        if (dragGraph.isOnGraphicLabel(mouseEvt)) {
                            newCursor = AbstractLayerModel.HAND_CURSOR;

                        } else {
                            if (dragGraph.getHandlePointIndex(mouseEvt) >= 0) {
                                newCursor = AbstractLayerModel.EDIT_CURSOR;
                            } else {
                                newCursor = AbstractLayerModel.MOVE_CURSOR;
                            }
                        }
                    }
                } else {
                    if (dragGraph.isOnGraphicLabel(mouseEvt)) {
                        newCursor = AbstractLayerModel.HAND_CURSOR;
                    } else {
                        newCursor = AbstractLayerModel.MOVE_CURSOR;
                    }
                }
            }

            getLayerModel().setCursor(newCursor);

        }

        @Override
        public void mouseDragged(MouseEvent e) {
            int buttonMask = getButtonMaskEx();

            // Check if extended modifier of mouse event equals the current buttonMask
            // Also asserts that Mouse adapter is not disable
            if (e.isConsumed() || (e.getModifiersEx() & buttonMask) == 0) {
                return;
            }

            if (ds != null) {
                // Convert mouse event point to real image coordinate point (without geometric transformation)
                MouseEventDouble mouseEvt = new MouseEventDouble(e);
                mouseEvt.setImageCoordinates(getImageCoordinatesFromMouse(e.getX(), e.getY()));

                ds.drag(mouseEvt);
            }
        }

        @Override
        public void mouseMoved(MouseEvent e) {

            // Convert mouse event point to real image coordinate point (without geometric transformation)
            MouseEventDouble mouseEvt = new MouseEventDouble(e);
            mouseEvt.setImageCoordinates(getImageCoordinatesFromMouse(e.getX(), e.getY()));

            if (ds != null) {
                ds.drag(mouseEvt);
            } else {

                Cursor newCursor = AbstractLayerModel.DEFAULT_CURSOR;

                if (!mouseEvt.isShiftDown()) {
                    // Evaluates if mouse is on a dragging position, and changes cursor image consequently
                    Graphic firstGraphicIntersecting = getLayerModel().getFirstGraphicIntersecting(mouseEvt);

                    if (firstGraphicIntersecting instanceof AbstractDragGraphic) {
                        AbstractDragGraphic dragGraph = (AbstractDragGraphic) firstGraphicIntersecting;
                        List<AbstractDragGraphic> selectedDragGraphList = getLayerModel().getSelectedDragableGraphics();

                        if (selectedDragGraphList != null && selectedDragGraphList.contains(dragGraph)) {

                            if ((selectedDragGraphList.size() > 1)) {
                                newCursor = AbstractLayerModel.MOVE_CURSOR;

                            } else if (selectedDragGraphList.size() == 1) {

                                if (dragGraph.isOnGraphicLabel(mouseEvt)) {
                                    newCursor = AbstractLayerModel.HAND_CURSOR;

                                } else {
                                    if (dragGraph.getHandlePointIndex(mouseEvt) >= 0) {
                                        newCursor = AbstractLayerModel.EDIT_CURSOR;
                                    } else {
                                        newCursor = AbstractLayerModel.MOVE_CURSOR;
                                    }
                                }
                            }
                        } else {
                            if (dragGraph.isOnGraphicLabel(mouseEvt)) {
                                newCursor = AbstractLayerModel.HAND_CURSOR;
                            } else {
                                newCursor = AbstractLayerModel.MOVE_CURSOR;
                            }
                        }
                    }
                }
                getLayerModel().setCursor(newCursor);
            }
        }
    }

    // ///////////////////////////////////////////////////////////////////////////////////////////////////////////////////////////
    class FocusHandler extends MouseActionAdapter {

        @Override
        public void mousePressed(MouseEvent evt) {
            ImageViewerPlugin<E> pane = eventManager.getSelectedView2dContainer();
            if (pane == null) {
                return;
            }
            if (evt.getClickCount() == 2) {
                pane.maximizedSelectedImagePane(DefaultView2d.this, evt);
                return;
            }

            // Do select the view when pressing on a view button
            for (ViewButton b : getViewButtons()) {
                if (b.isVisible() && b.contains(evt.getPoint())) {
                    DefaultView2d.this.setCursor(AbstractLayerModel.DEFAULT_CURSOR);
                    evt.consume();
                    b.showPopup(evt.getComponent(), evt.getX(), evt.getY());
                    return;
                }
            }

            if (pane.isContainingView(DefaultView2d.this) && pane.getSelectedImagePane() != DefaultView2d.this) {
                // register all actions of the EventManager with this view waiting the focus gained in some cases is not
                // enough, because others mouseListeners are triggered before the focus event (that means before
                // registering the view in the EventManager)
                pane.setSelectedImagePane(DefaultView2d.this);
            }
            // request the focus even it is the same pane selected
            requestFocusInWindow();
            int modifiers = evt.getModifiersEx();
            MouseActions mouseActions = eventManager.getMouseActions();
            ActionW action = null;
            // left mouse button, always active
            if ((modifiers & InputEvent.BUTTON1_DOWN_MASK) != 0) {
                action = eventManager.getActionFromCommand(mouseActions.getLeft());
            }
            // middle mouse button
            else if ((modifiers & InputEvent.BUTTON2_DOWN_MASK) != 0
                && ((mouseActions.getActiveButtons() & InputEvent.BUTTON2_DOWN_MASK) != 0)) {
                action = eventManager.getActionFromCommand(mouseActions.getMiddle());
            }
            // right mouse button
            else if ((modifiers & InputEvent.BUTTON3_DOWN_MASK) != 0
                && ((mouseActions.getActiveButtons() & InputEvent.BUTTON3_DOWN_MASK) != 0)) {
                action = eventManager.getActionFromCommand(mouseActions.getRight());
            }

            DefaultView2d.this.setCursor(action == null ? AbstractLayerModel.DEFAULT_CURSOR : action.getCursor());
        }

        @Override
        public void mouseMoved(MouseEvent e) {
            showPixelInfos(e);
        }

        @Override
        public void mouseReleased(MouseEvent e) {
            DefaultView2d.this.setCursor(AbstractLayerModel.DEFAULT_CURSOR);
        }
    }

    public List<Action> getExportToClipboardAction() {
        List<Action> list = new ArrayList<Action>();

        AbstractAction exportToClipboardAction = new AbstractAction(Messages.getString("DefaultView2d.clipboard")) { //$NON-NLS-1$

                @Override
                public void actionPerformed(ActionEvent e) {
                    final ViewTransferHandler imageTransferHandler = new ViewTransferHandler();
                    imageTransferHandler.exportToClipboard(DefaultView2d.this, Toolkit.getDefaultToolkit()
                        .getSystemClipboard(), TransferHandler.COPY);
                }
            };
        exportToClipboardAction.putValue(Action.ACCELERATOR_KEY,
            KeyStroke.getKeyStroke(KeyEvent.VK_C, InputEvent.CTRL_MASK));
        list.add(exportToClipboardAction);

        // TODO exclude big images?
        exportToClipboardAction = new AbstractAction(Messages.getString("DefaultView2d.clipboard_real")) { //$NON-NLS-1$

                @Override
                public void actionPerformed(ActionEvent e) {
                    final ImageTransferHandler imageTransferHandler = new ImageTransferHandler();
                    imageTransferHandler.exportToClipboard(DefaultView2d.this, Toolkit.getDefaultToolkit()
                        .getSystemClipboard(), TransferHandler.COPY);
                }
            };
        list.add(exportToClipboardAction);

        return list;
    }

    public abstract void enableMouseAndKeyListener(MouseActions mouseActions);

    public static final AffineTransform getAffineTransform(MouseEvent mouseevent) {
        if (mouseevent != null && mouseevent.getSource() instanceof Image2DViewer) {
            return ((Image2DViewer) mouseevent.getSource()).getAffineTransform();
        }
        return null;
    }

    public void resetZoom() {
        ZoomType type = (ZoomType) actionsInView.get(zoomTypeCmd);
        if (!ZoomType.CURRENT.equals(type)) {
            if (ZoomType.BEST_FIT.equals(type)) {
                zoom(-getBestFitViewScale());
                center();
            } else {
                zoom(1.0);
            }
        }
    }

    public void resetPan() {
        ZoomType type = (ZoomType) actionsInView.get(zoomTypeCmd);
        if (ZoomType.BEST_FIT.equals(type)) {
            center();
        } else {
            setOrigin(0, 0);
        }
    }

    public void reset() {
        ImageViewerPlugin<E> pane = eventManager.getSelectedView2dContainer();
        if (pane != null) {
            pane.resetMaximizedSelectedImagePane(this);
        }

        initActionWState();
        imageLayer.fireOpEvent(new ImageOpEvent(ImageOpEvent.OpEvent.ResetDisplay, series, getImage(), null));
        imageLayer.updateAllImageOperations();
        // TODO should throw only image process
        // imageLayer.getDisplayOpManager().setEnabled(true);
        resetZoom();
        resetPan();
        eventManager.updateComponentsListener(this);
    }

    public List<ViewButton> getViewButtons() {
        return viewButtons;
    }

}<|MERGE_RESOLUTION|>--- conflicted
+++ resolved
@@ -477,9 +477,11 @@
                     ((DefaultViewModel) getViewModel()).adjustMinViewScaleFromImage(modelArea.width, modelArea.height);
                     getViewModel().setModelArea(modelArea);
                 }
-                setShutter(img);
+
+                imageLayer.fireOpEvent(new ImageOpEvent(ImageOpEvent.OpEvent.ImageChange, series, img, null));
                 resetZoom();
-                imageLayer.setImage(img, (OperationsManager) actionsInView.get(ActionW.PREPROCESSING.cmd()));
+                imageLayer.getDisplayOpManager().setEnabled(true);
+                imageLayer.setImage(img, (OpManager) actionsInView.get(ActionW.PREPROCESSING.cmd()));
 
                 ActionState spUnitAction = eventManager.getAction(ActionW.SPATIAL_UNIT);
                 if (spUnitAction instanceof ComboItemListener) {
@@ -507,19 +509,6 @@
                     }
                 }
 
-<<<<<<< HEAD
-                Rectangle2D area = getViewModel().getModelArea();
-                if (!modelArea.equals(area)) {
-                    ((DefaultViewModel) getViewModel()).adjustMinViewScaleFromImage(modelArea.width, modelArea.height);
-                    getViewModel().setModelArea(modelArea);
-                }
-
-                imageLayer.fireOpEvent(new ImageOpEvent(ImageOpEvent.OpEvent.ImageChange, series, img, null));
-                resetZoom();
-                imageLayer.getDisplayOpManager().setEnabled(true);
-                imageLayer.setImage(img, (OpManager) actionsInView.get(ActionW.PREPROCESSING.cmd()));
-=======
->>>>>>> c5e7a01b
                 if (panner != null) {
                     panner.updateImage();
                 }

--- conflicted
+++ resolved
@@ -36,15 +36,12 @@
     POINTS(90, Messages.getString("LayerType.pts"), Boolean.TRUE, Boolean.TRUE, Boolean.TRUE, Boolean.TRUE), //$NON-NLS-1$
 
     DICOM_SR(100, "DICOM SR", Boolean.TRUE, Boolean.TRUE, Boolean.FALSE, Boolean.TRUE), //$NON-NLS-1$
-<<<<<<< HEAD
-    
+
     DICOM_RT(110, "DICOM RT", Boolean.TRUE, Boolean.TRUE, Boolean.FALSE, Boolean.FALSE), //$NON-NLS-1$
     
     DICOM_PR(120, "DICOM PR", Boolean.TRUE, Boolean.TRUE, Boolean.FALSE, Boolean.TRUE); //$NON-NLS-1$
-=======
 
-    DICOM_PR(100, "DICOM PR", Boolean.TRUE, Boolean.TRUE, Boolean.FALSE, Boolean.TRUE); //$NON-NLS-1$
->>>>>>> b3c52ef9
+
 
     private final Integer level;
     private final Boolean visible;

--- conflicted
+++ resolved
@@ -249,9 +249,6 @@
             System.setProperty(key, properties.getProperty(key));
         }
     }
-<<<<<<< HEAD
-=======
-
     public void applyProxy(String dir) {
         File file = new File(dir, "persitence.properties");
         if (!file.canRead()) {
@@ -315,7 +312,6 @@
         }
     }
 
->>>>>>> 69b5e38c
     private void splitArgToCmd(String... args) {
         boolean files = true;
         int length = args.length;
@@ -349,10 +345,7 @@
                     } catch (URISyntaxException e) {
                         LOGGER.log(Level.SEVERE, "Convert URI to file", e); //$NON-NLS-1$
                     }
-<<<<<<< HEAD
-
-=======
->>>>>>> 69b5e38c
+
                 }
                 arguments.add("dicom:get -l \"" + val + "\""); //$NON-NLS-1$ //$NON-NLS-2$
             }
